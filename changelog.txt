Changes (* notice | + feature added, replaced or improved | - feature removed | # bugfix):

<<<<<<< HEAD
---v2.5.0--- 2016-04-16
 * Note: the setlX start scripts changed - please update yours!
 + Changed confusing matching of variables and functions
   + terms must start with a hat symbol ('^') instead of an upper case letter
   + variables can start with upper case letters
   + added isVariable(term) function, that tests if given term represents a variable
   * 'internal' terms start with three hats ('^^^') instead of one
   * please (re)read related sections in tutorial for more details and clarifications
 # fixed minor bug in plotting functions
=======
---v2.4.3--- 2016-08-01
 # fix version number
 # fix building 1.6 compatible version when tests are enabled

---v2.4.2--- 2016-07-21
 # prevent concurrent modification during iterations
>>>>>>> a64a5bc7

---v2.4.1--- 2016-07-03
 # Fix error handling when trying to modify collection during iteration

---v2.4.0--- 2015-07-05
 + added plotting functionality

---v2.3.4--- 2015-02-11
 # fixed matrix ** 0 computation
 # return more intuitive result for la_eigenVectors
 # removed error on empty closures

---v2.3.3--- 2014-12-14
 # fixed operator associativity
 # hopefully final rework of stack handling

---v2.3.2--- 2014-10-26
 + implemented lambda closures (e.g. x |=> y )
 # reworked stack handling

---v2.3.1--- 2014-10-13
 # minor performance fixes
 + updated tutorial

---v2.3.0--- 2014-10-09
 + implemented matrix functionality
 + separated closures and procedures; normal procedures do not have closure functionality
 + allow to access relations with multiple parameters without explicitly wrapping those
   parameters into a list, e.g.
   r[[a,b]] := 1; print(r[[a,b]]);
   may now be written as
   r[a,b] := 1; print(r[a,b]);
 + added specification of optional and unlimited parameters for procedures, closures and classes
 + added ability to expand lists as arguments for function calls

---v2.2.4--- 2014-06-09
 + added "getClass()" method to objects, that refers to the class used to create
   that object
 + improve print() of predefined functions when they have optional parameters
 # fix some error messages when trying to perform operation on om
 # fixed some internal issues with comparing objects and classes

---v2.2.3--- 2014-04-07
 + updated tutorial
 + add --harshWelcome option, that reduces the welcome message
 + allow combination of short command line options
 + improve call and member access error messages
 # fix empty regular expression capture groups being returned as string "null",
   now they are returned as om

---v2.2.2--- 2014-02-19
 + implemented >< operator on lists, which combines two lists of equal size into
   a list of pairs, one from each list
 + implemented closures as special kind of procedure for future use; currently
   closures work exactly like normal procedures
 + improve ask() on PCs when there is just one answer
 + updated to antlr 4.2
 # fixed closure behavior with cachedProcedures calling themselves recursively
 * as 'closure' is now a keyword, code using it as an identifier will break

---v2.2.1--- 2014-02-03
 + added getOsID() function that returns an identifier for the operating system
   that setlX runs on
 + added ask(question, answers) function that prompts the user with `question',
   then forces him to select one from answers, which is returned
 + allow negative indexes to strings and lists, which count from the end

---v2.2.0--- 2013-08-14
 + added a do-while statement
 + added 64 bit floating point values that behave according to IEEE
   754
 + added the function double() that converts a string or number into a
   floating point number
 + added the function isDouble() that checks whether the value is a
   floating point number
 - removed the function real and isReal
 # min and max can now only be applied to lists or sets of numbers.
 * build for Java 1.6 by default

---v2.1.1--- 2013-07-27
 + the single straight quote is now used as escape character in literals and the
   only valid escape sequence is two quotes ('') as sequence for a single one (')
 - the quote operator (@) looses its special meaning for double-quoted strings;
   it will now only force a term creation; to get the old behavior on strings,
   replace the quotes with single straight ones: @"tax: 3$"  ->  'tax: 3$'
 # fix string escape level and error handling in split() function
 * term representation of strings changed
 * build for Java 1.6 by default
 
---v2.1.0--- 2013-07-01
 + added short versions for some command line options
 + provide better fallback when comparing objects without 'equals' member to other
   types
 - remove "short-iterate" syntax to resolve some issues in the grammar
   (i.e {x in set | x%2 == 0} needs to be replaced with {x : x in set | x%2 == 0})
 * lots of internal changes to the build system and error handling

---v2.0.2--- 2013-05-18
 - removed partly defunct debug functions (but not trace)
 + add ability to trace object and class members
 + add very simple debugging function stop(id)

---v2.0.1--- 2013-04-28
 # removed redundant quotes in objects
 # refactor and improve trace functionality

---v2.0.0--- 2013-04-11
 + updated the tutorial to reflect the major new features
   (basic object orientation and graphics support)
 + all Boolean operators are overloadable

---v1.6.1--- 2013-04-07 (unreleased)
 + added resetRandom() function, which reseeds the random number generator
 + improve automated tests to include term conversion

---v1.6.0--- 2013-03-24 (unreleased)
 + integrated graphics library by Markus Jagiella
 * Note: setlX launcher scripts need to be updated
 + some performance improvements
 * refactored Boolean expressions and some other bits and pieces

---v1.5.1--- 2013-03-10 (unreleased)
 + add syntax highlighting definition for gedit
 + moved SETLX_LIBRARY_PATH definition into launcher script
 + updated antlr to v4.0, which should improve parser error messages
 + simplified PreDefinedFunction API a little bit
 # fixed some PDF layout issues

---v1.5.0--- 2013-02-23 (unreleased)
 + added hypot(numberValue, numberValue) and atan2(numberValue, numberValue) functions
 + make predefined math-functions (e.g. exp(x), sin(x)) overloadable in objects
 + eliminated explicit "this" parameter for object-methods
 + add engineering and plain mode for printing reals
 # fix some bugs when accessing methods of objects
 # fix crash of optimizer when code contains syntax errors

---v1.4.99999--- 2013-02-12 (unreleased)
 + removed global definitions ('var')
 + changed class definition syntax

---v1.4.9999--- 2013-02-10 (unreleased)
 + added nCPUs() functions, returning the number of CPUs (/cores) in the system
 + allow overloading of more functions for objects

---v1.4.999--- 2013-02-05 (unreleased)
 + implementation of object orientation extension almost feature complete
   (missing a number of overloadable operators)

---v1.4.99--- 2013-02-03 (unreleased)
 + first iteration of object orientation extension
 + use multithreaded test script
 + add latex source for tutorial
 + print results of --ev and --ex options without sugar coating
 # fix infinity when used as parameter for predefined math functions
 # fix some issues in the grammar

---v1.4.5--- 2013-01-13
 + more robust internal handling of reals
 + improved stack management
 # fix conversion from infinity to double
 # fix range selection of lists, when range is out of bounds
 # fix and update various scripts

---v1.4.4--- 2012-12-25
 + switched to BSD license
 # fixed associativity of => operator during term-conversion/print
 # fix some error messages

---v1.4.3--- 2012-12-13
 + updated the development documentation
 + allow powerSet computation by using the set as exponent, e.g. 2 ** {1,2,3}
 + added mathConst("Infinity")
 + m ** 2 computes the cartesianProduct of m, if m is a set
 # fixed multiple "internal errors"
 # fix error message for calls

---v1.4.2--- 2012-11-13
 + updated the tutorial
 # fixed --help option

---v1.4.1--- 2012-11-10
 + allow assignment of indexable collection values (e.g. lists, strings, terms) to
   lists of IDs (e.g.  [a,b,c] := Term("foobar",99,sin);  )
 + improved closure detection
 + added --ev and --ex options to directly execute an expression or statement
 # fix char position variable in default branch of scan statement

---v1.4.0--- 2012-10-06
 + added closures

---v1.3.3--- 2012-09-30
 + added matches(string, pattern [, captureGroups]), replace(string, pattern, replacement),
   replaceFirst(string, pattern, replacement) functions
 # better explanation of errors in comparisons

---v1.3.2--- 2012-09-05
 # fixed escaped single straight quote in literal strings (only handled escape sequence)
 + allow pattern in regex-branch to be an expression
 + added variable to scan statement, which stores a map of positions
   where first matched character is located inside the input-string
 * replaced '->' with 'as' in regex branches

---v1.3.1--- 2012-09-01
 # fixed error handling in nested parsing runs (e.g. $-expressions in strings, parse())
 + added regex-branch to match
 + added scan statement
 + added literal strings enclosed in single straight quotes, which are transferred
   from source into memory without parsing escape sequences or interpreting the content
   in any way. While "\n" describes a string of one linebreak character, '\n' describes
   a string of the two separate characters: backslash and n.
 + allow explicit lists/sets with rest as normal expression, not only in match
 + more powerful matching using explicit lists/sets with rest
 + added >< operator to compute the Cartesian-Product of two sets

---v1.3.0--- 2012-08-22
 # fixed product of a number and a list
 + added tutorial.pdf
 + updated documentation

---v1.2.9--- unreleased
 + get() and read() will not add anything extra when supplying a user defined prompt
 # fixed errors during certain operations on reals

---v1.2.8--- unreleased
 # fixed from(string)
 # fix isMap()

---v1.2.7--- unreleased
 + added clearCache(cachedProcedure) function
 + added check and backtrack statements
 # fixed ceil and floor for integer reals (e.g. 2.0, -2.0)
 + iterations like:
      for ([x,y] in s, [y,z] in t) {}
   now work like
      for ([x,y1] in s, [y2,z] in t | y1 == y2) {}
   i.e. same variables must contain same values to execute the iteration block

---v1.2.6--- unreleased
 + added cached procedures (Keyword: cachedProcedure instead of just procedure)
 + added cacheStats(cachedProcedure) function
 + fixed issues with matching negative numbers
 + allow conditions in for-loops

---v1.2.5--- unreleased
 + added isNumber() function, which is equal to (isRational() || isReal())
 + brackets are transparent in terms

---v1.2.4--- unreleased
 + added optional Boolean conditions to match branches
 # match correctly when using the same variable multiple times in a single match branch
 + lots of refactoring

---v1.2.3--- unreleased
 # fixed matching strings using lists of variables
 + improved performance of collect

---v1.2.2--- 2012-08-01
 + changed rnd() to require second `numberOfChoices' parameter when used with rationals
 + added optional parameter to random()
 + added collect() function

---v1.2.1--- 2012-07-23
 + improved performance of forall/exist when used in loops
 + somewhat improved performance of variable look-ups
 + added run(command) function
 + added isPrime(integer) function
 + rnd() now also takes number as argument, returning a random number between
   0 and the argument (inclusive) -- works for negative numbers as well

---v1.2.0--- 2012-07-17
 # fixed minor bugs in string-representation of some statements
 # forall and exist can be used in combinations with other Boolean expressions
 # renamed --args option to --params, to avoid conflicts with args() function
 * params variable will now be present, but empty if --params option is not used
 + added nPrint() and nPrintErr() functions, which do not add a new line
 + support % operator for sets, computing the symmetric difference, e.g. {1,2} % {1,3} = {2,3}
 + support * for lists, multiplying their contents
 + added toUpperCase(string), toLowerCase(string), startsWith(string, prefix),
   endsWith(string, suffix), trim(string) and join(collection, separator) functions
 * renamed strSplit() to split()
 + split() now also works for lists
 + added isProbablePrime(int) and nextProbablePrime(int) functions
 + added nextPermutation(list), sort(listOrString), shuffle(listOrString) functions
 # fixed handling of Boolean expressions by the parser
 + match conditions respect preset variables
 + added perfomance test
 + added UNSUPPORTED profiling script to development distribution

---v1.1.1--- 2012-07-10
 # fixed bug with indirect assignments not working in all cases

---v1.1.0--- 2012-07-09
 + fixed performance issue with break and continue statements
 + fixed performance issue with indirect assignment types (`+=', `-=', `*=')
 + added integer division assignment ( '\=' )
 - removed assignment chaining for everything but the direct assignment (i.e. `a := b := "foo"')
 + strings are collections now ( try `for(c in "foo") {..}' or `first("foo")')
 + "prolog-style" list match works with strings
 # faster 2nd+ time look-up of undefined variables
 # fixed precedence of power operator ( ** )
 + add --args option, which passes all following options to the SetlX program (using variable `args')

---v1.0.2--- 2012-07-03
 + fixed performance issue with return statements

---v1.0.1--- 2012-07-01
 * adding om to a string (e.g. "" + om) will now result in an error
 * +/[] and */[] return om, not 0 or 1 respectively
 + added binary forms of +/ and */ operators to specify neutral element
 # fixed parsing rules for reals and ranges
 + added compare(valueA, valueB) function
 + added strSplit(string, pattern) function
 + added reverse(collectionValue) function
 + improved performance of lists (in most cases)
 * input in interactive mode is now accepted WITHOUT entering an empty line
 + newline can be escaped by adding a backslash before pressing [Enter]
 + added --multiLineMode option and multiLineMode() function to restore previous behavior
 + added loadLibrary() function, loading files from SETLX_LIBRARY_PATH environment variable
 + added --libraryPath option to override SETLX_LIBRARY_PATH

---v1.0.0--- 2012-06-10
 * updated documentation

---v0.7.8--- 2012-06-06
 * output of results in interactive mode will only be displayed for last statement
 * output added by the interpreter is enclosed in ~< >~
 + added trace() function to print assignments

---v0.7.7--- 2012-06-01
 + added optional parameter `msg' to read(msg) and get(msg)
   `msg' will be displayed in front of the prompt
 + added fileAPI (i.e. readFile(), writeFile(), appendFile(), deleteFile())
 + added function mathConst(name) to retrieve "e" and "pi"
 - e and pi are not defined as global variables anymore

---v0.7.6--- 2012-05-26
 # suppressed duplicate parser error messages
 + new random() function returning a random real:    0.0 <= random() <= 1.0
 + updated aStar examples
 + introduced some more platform independence (in preparation for Android version)
 + code cleanup

---v0.7.5--- 2012-05-16
 + added \ operator for integer division, e.g. a \ b == floor(a/b)
 + round() works for unlimited precision values

---v0.7.4--- 2012-05-12
 + implemented matching for sets
 + implemented splitting lists and sets in match
 + added permutations() function
 + added sleep() function
 + updated development manual
 # fixed bug when reading from stdin
 * renamed examples folder

---v0.7.3--- 2012-04-26
 + added assert function and option to disable assertions
 + updated aStar hanoi examples

---v0.7.2--- 2012-04-22
 * initial change log entry
<|MERGE_RESOLUTION|>--- conflicted
+++ resolved
@@ -1,7 +1,6 @@
 Changes (* notice | + feature added, replaced or improved | - feature removed | # bugfix):
 
-<<<<<<< HEAD
----v2.5.0--- 2016-04-16
+---v2.5.0--- 2016-XX-YY
  * Note: the setlX start scripts changed - please update yours!
  + Changed confusing matching of variables and functions
    + terms must start with a hat symbol ('^') instead of an upper case letter
@@ -10,14 +9,13 @@
    * 'internal' terms start with three hats ('^^^') instead of one
    * please (re)read related sections in tutorial for more details and clarifications
  # fixed minor bug in plotting functions
-=======
+
 ---v2.4.3--- 2016-08-01
  # fix version number
  # fix building 1.6 compatible version when tests are enabled
 
 ---v2.4.2--- 2016-07-21
  # prevent concurrent modification during iterations
->>>>>>> a64a5bc7
 
 ---v2.4.1--- 2016-07-03
  # Fix error handling when trying to modify collection during iteration
