--- conflicted
+++ resolved
@@ -3,11 +3,8 @@
 
 ---v2.x.y--- 201z-mm-dd
  + multiplication of matrix and vector will result in a vector instead of a matrix
-<<<<<<< HEAD
-=======
 
 ---v2.5.3--- 2016-11-26
->>>>>>> 89020ddd
  # fix modulo and integer division when negative numbers are involved
  
 ---v2.5.2--- 2016-11-01
