--- conflicted
+++ resolved
@@ -1,12 +1,10 @@
 Changes (* notice | + feature added, replaced or improved | - feature removed | # bugfix):
 
-<<<<<<< HEAD
 ---v2.x.y--- 201z-mm-dd
  + multiplication of matrix and vector will result in a vector instead of a matrix
-=======
+
 ---v2.5.2--- 2016-xx-yy
  # fix modulo and integer division when negative numbers are involved
->>>>>>> e3e30e3b
 
 ---v2.5.2--- 2016-11-01
  # fix bug that terms are not viral in Boolean operations
