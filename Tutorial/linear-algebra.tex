\chapter{Vectors and Matrices \label{chapter:linear-algebra.tex}}
Certain applications, for example data mining and machine learning, require an efficient support of both
vectors and matrices. 
Although vectors and matrices could easily be implemented in \setlx, this would not be very
efficient because of the overhead of the interpreter loop.  Therefore, \setlx\ supports both vectors and
matrices natively.  This support is based on the \textsl{Java} library 
\href{http://math.nist.gov/javanumerics/jama/}{\textsl{Jama}}, which has been integrated into
\setlx\ by Patrick Robinson.  This library provides the basic means for computations involving
matrices and vectors.  In the following exposition we assume that the reader has some familiarity with  
\href{http://en.wikipedia.org/wiki/Linear_algebra}{linear algebra}.

\section{Vectors}
\setlx\ supports real valued vectors of arbitrary dimensions.  Conceptually, a vector can be viewed as
a list of floating point numbers.  A vector is constructed from a list of numbers via the
function \texttt{la\_vector} as follows:
\\[0.2cm]
\hspace*{1.3cm}
\texttt{v := la\_vector([1/2, 1/4, 1/5]);}
\\[0.2cm]
When executed, this statement yields the result
\\[0.2cm]
\hspace*{1.3cm}
\texttt{<<0.5 0.25 0.2>>}.
\\[0.2cm]
This result shows that the fractions in the argument list have been converted to floating point
numbers.  Conceptually, the vector \texttt{v} is a column vector.  Therefore, mathematically
\texttt{v} would be written as
\\[0.2cm]
\hspace*{1.3cm}
$
\left(\begin{array}{l}
  0.5  \\
  0.25 \\
  0.2
\end{array}\right)
$.
\\[0.2cm]
Instead of using the function \texttt{la\_vector,} we could also have used the command
\\[0.2cm]
\hspace*{1.3cm}
\texttt{v := <<1/2 1/4 1/5>>;}
\\[0.2cm]
to define the vector \texttt{v}.  Note that the components of a vector are not separated by the
character ``\texttt{,}'' but rather are separated by white space.


\setlx\ support the basic arithmetic operations that are defined for vectors.  If \texttt{a} and
\texttt{b} are two vectors, then 
\\[0.2cm]
\hspace*{1.3cm}
\texttt{a + b}
\\[0.2cm]
computes the sum of \texttt{a} and \texttt{b}, while 
\\[0.2cm]
\hspace*{1.3cm}
\texttt{a - b}
\\[0.2cm]
computes their difference.  Concretely, if we have
\\[0.2cm]
\hspace*{1.3cm}
\texttt{a = <<a$_1$ $\cdots$ a$_n$>>} \quad and \quad
\texttt{b = <<b$_1$ $\cdots$ b$_n$>>},
\\[0.2cm]
then ``\texttt{a+b}'' and ``\texttt{a-b}'' are defined componentwise:
\\[0.2cm]
\hspace*{1.3cm}
\texttt{a + b := <<(a$_1$+b$_1$) $\cdots$ (a$_n$+b$_n$)>>} \quad and \quad
\texttt{a - b := <<(a$_1$-b$_1$) $\cdots$ (a$_n$-b$_n$)>>}.
\\[0.2cm]
For example, if we define
\\[0.2cm]
\hspace*{1.3cm}
\texttt{a := <<1 2 3>>; \ b := <<4 5 6>>;}
\\[0.2cm]
then the expressions ``\texttt{a + b}'' and ``\texttt{a - b}'' yield the results
\\[0.2cm]
\hspace*{1.3cm}
\texttt{<<5.0 7.0 9.0>>} \quad and \quad \texttt{<<-3.0 -3.0 -3.0>>},
\\[0.2cm]
respectively.  Additionally, the shortcut assignment operators ``\texttt{+=}'' and ``\texttt{-=}''
are available for vectors.  They work as expected.

Vectors support 
\href{http://en.wikipedia.org/wiki/Scalar_multiplication}{\emph{scalar multiplication}}.  If
$\alpha$ is a real number and 
\\[0.2cm]
\hspace*{1.3cm}
\texttt{v = <<v$_1$ $\cdots$ a$_N$>>}
\\[0.2cm]
is an $n$-dimensional number, then the scalar products \texttt{$\alpha$ * v} and \texttt{v * $\alpha$}
are both defined as the vector
\\[0.2cm]
\hspace*{1.3cm}
\texttt{<<($\alpha$ * v$_1$) $\cdots$ ($\alpha$ * v$_N$)>>}.
\\[0.2cm]
For example, if \texttt{a} is defined as above, then the expression
\\[0.2cm]
\hspace*{1.3cm}
\texttt{1/2 * a}
\\[0.2cm]
yields the vector
\\[0.2cm]
\hspace*{1.3cm}
\texttt{<<0.5 1.0 1.5>>}.
\\[0.2cm]
It does not matter whether we multiply the scalar from the left or from the right, so the expression
\\[0.2cm]
\hspace*{1.3cm}
\texttt{a * (1/2)}
\\[0.2cm]
yields the same result.  Note that we had to put the fraction \texttt{1/2} in parenthesis.  The
reason is that the expression ``\texttt{a * 1/2}'' is parsed as ``\texttt{(a * 1) / 2}'' and
division of a vector by a scalar is not defined.  If \texttt{v} is a vector and \texttt{n} is a
number, then the assignment statement
\\[0.2cm]
\hspace*{1.3cm}
\texttt{v *= n;}
\\[0.2cm]
is equivalent to the statement
\\[0.2cm]
\hspace*{1.3cm}
\texttt{v = v * n;}
\\[0.2cm]
For two $n$-dimensional vectors
\\[0.2cm]
\hspace*{1.3cm}
$\vec{x} = \left(
  \begin{array}[c]{c}
  x_1 \\
  \vdots \\
  x_n    
  \end{array}
\right)
$ 
\quad and \quad
$\vec{y} = \left(
  \begin{array}[c]{c}
  y_1 \\
  \vdots \\
  y_n    
  \end{array}
\right),
$ 
\\[0.2cm]
the \href{http://en.wikipedia.org/wiki/Dot_product}{\emph{dot product}}, which is also known as the  
\emph{scalar product}, is defined as
\\[0.2cm]
\hspace*{1.3cm}
$\vec{x} \cdot \vec{y} := \sum\limits_{i=1}^n x_i \cdot y_i$.
\\[0.2cm]
Students often confuse scalar multiplication and the scalar product.
Therefore, we have decided to use the same operator for both products:
If \texttt{a} and \texttt{b} are two vectors of the same dimension, the expression
\\[0.2cm]
\hspace*{1.3cm}
\texttt{a * b}
\\[0.2cm]
yields their scalar product.  For example,
using the definition of \texttt{a} and \texttt{b} given above, the expression
``\texttt{a * b}''
yields the result $32$ since
\\[0.2cm]
\hspace*{1.3cm}
$1 \cdot 4 + 2 \cdot 5 + 3 \cdot 6 = 32$.
\\[0.2cm]
Finally, \setlx\ supports the 
\href{http://en.wikipedia.org/wiki/Cross_product}{\emph{cross product}}.  For two three-dimensional
vectors 
\\[0.2cm]
\hspace*{1.3cm}
$\vec{x} = \left(
  \begin{array}[c]{c}
  x_1 \\
  x_2 \\
  x_3    
  \end{array}
\right)
$ 
\quad and \quad
$\vec{y} = \left(
  \begin{array}[c]{c}
  y_1 \\
  y_2 \\
  y_3    
  \end{array}
\right),
$ 
\\[0.2cm]
the cross product $\vec{x} \times \vec{y}$ is defined as
\\[0.2cm]
\hspace*{1.3cm}
$\vec{x} = \left(
  \begin{array}[c]{c}
  x_1 \\
  x_2 \\
  x_3    
  \end{array}
\right) \times \left(
  \begin{array}[c]{c}
  y_1 \\
  y_2 \\
  y_3    
  \end{array}
\right) = \left(
  \begin{array}[c]{c}
  x_2 \cdot y_3 - x_3 \cdot y_2 \\
  x_3 \cdot y_1 - x_1 \cdot y_3 \\
  x_1 \cdot y_2 - x_2 \cdot y_1    
  \end{array}
\right)
$. 
\\[0.2cm]
If \texttt{a} and
\texttt{b} are both 3-dimensional vectors, then the expression
\\[0.2cm]
\hspace*{1.3cm}
\texttt{a >< b}
\\[0.2cm]
computes the cross product of \texttt{a} and \texttt{b}.  For example, if \texttt{a} and \texttt{b}
are the vectors defined at the beginning of this section, then the expression
\\[0.2cm]
\hspace*{1.3cm}
\texttt{a >< b}
\\[0.2cm]
yields the result
\\[0.2cm]
\hspace*{1.3cm}
\texttt{<<-3.0  6.0  -3.0>>}
\\[0.2cm]
since we have
\\[0.2cm]
\hspace*{1.3cm}
$\left(
 \begin{array}[c]{l}
   1 \\ 2 \\ 3
 \end{array}
 \right)
   \times
 \left(
 \begin{array}[c]{l}
    4 \\ 5 \\ 6
 \end{array}
 \right)
    =
 \left(
  \begin{array}[c]{l}
    2 \cdot 6 - 3 \cdot 5 \\ 3 \cdot 4 - 6 \cdot 1 \\ 1 \cdot 5 - 2 \cdot 4
  \end{array}
 \right)
    =
 \left(
  \begin{array}[c]{r}
    -3 \\ 6 \\ -3
  \end{array}
 \right)
$.
\\[0.2cm]
Note that the cross product of two vectors is only defined iff both \texttt{a} and \texttt{b} are 
three-dimensional.  There are generalisations of the cross product for $n$-dimensional vectors.
However, in that case the cross product is no longer a binary operator but rather takes $n-1$ arguments.
These generalisations are not supported in \setlx.

Vectors provide the same access operations as list.  Therefore, to extract the $i$-th component of a
vector \texttt{v} we can use the expression ``\texttt{v[$i$]}''.  Furthermore, the operator
``\texttt{\#}'' returns the dimension of a given vector.  Therefore, given the vector \texttt{a}
defined above, the expression \texttt{\#a} returns the value 3.


\section{Matrices}
\setlx\ supports real valued matrices.  The function \texttt{la\_matrix} can be used to construct a
matrix from a list of list of numbers.  For example, the assignment
\\[0.2cm]
\hspace*{1.3cm}
\texttt{a := la\_matrix([[1,2],[3,4]]);}
\\[0.2cm]
constructs a matrix that can be written as
\\[0.2cm]
\hspace*{1.3cm}
$
\left(
\begin{array}[c]{ll}
  1 & 2 \\
  3 & 4
\end{array}
\right)
$.
\\[0.2cm]
We can see that the inner lists used as an argument to the function \texttt{la\_matrix} correspond
to the rows of the resulting matrix.   In \setlx, the matrix is printed as
\\[0.2cm]
\hspace*{1.3cm}
\texttt{<< <<1.0 2.0>> <<3.0 4.0>> >>}.
\\[0.2cm]
Note that a matrix is written as a list of vectors where instead of the square brackets
``\texttt{[}'' and ``\texttt{]}''  the tokens ``\texttt{<<}'' and
``\texttt{>>}'' are used as opening and closing delimiters.  However, whereas the elements of a list
are separated by commas, the row vectors making up a matrix are separated by white space.  
Instead of using the function \texttt{la\_matrix} we could have defined the matrix \texttt{a} using
the following command:
\\[0.2cm]
\hspace*{1.3cm}
\texttt{a := << <<1.0 2.0>> <<3.0 4.0>> >>;}
\\[0.2cm]  
The function \texttt{la\_matrix} can also be called with a single vector as its argument.  If $v$ is an
$n$-dimensional vector, then 
\\[0.2cm]
\hspace*{1.3cm}
\texttt{la\_matrix($v$)}
\\[0.2cm]
interprets this vector as a column vector and turns it into an $n \times 1$ matrix.  For example, 
the statement 
\\[0.2cm]
\hspace*{1.3cm}
\texttt{a := la\_matrix(<<1 2 3>>);}
\\[0.2cm]
yields the result
\\[0.2cm]
\hspace*{1.3cm}
\texttt{<< <<1.0>> <<2.0>> <<3.0>> >>}.
\\[0.2cm]
This result shows that \texttt{a} is a matrix that consists of three rows that are themselves
vectors of length 1.

Similar to vectors, matrices can be added and subtracted using the operators ``\texttt{+}'' and
``\texttt{-}''.   If we define
\\[0.2cm]
\hspace*{1.3cm}
\texttt{a := << <<1 2>> <<3 4>> >>;} \quad and \quad \texttt{b := << <<5 6>> <<7 8>> >>;}   
\\[0.2cm]
then the expressions ``\texttt{a + b}'' and ``\texttt{a - b}'' work componentwise and yield the
results 
\\[0.2cm]
\hspace*{1.3cm}
\texttt{<< <<6.0 8.0>> <<10.0 12.0>> >>} \quad and \quad 
\texttt{<< <<-4.0 -4.0>> <<-4.0 -4.0>> >>}.
\\[0.2cm]
In addition to ``\texttt{+}'' and ``\texttt{-}'', the assignment operators ``\texttt{+=}'' and
``\texttt{-=}'' are supported for matrices and work as expected.

Furthermore, matrices support scalar multiplication in the same way as vectors.  For example, if the
matrix \texttt{a} is defined as abobe, then the expressions 
``\texttt{2 * a}'' and ``\texttt{a * 2}'' both yield the result
\\[0.2cm]
\hspace*{1.3cm}
\texttt{<< <<2.0 4.0>> <<6.0 8.0>> >>}.
\vspace*{0.2cm} 

Next,
\setlx\ supports \href{http://en.wikipedia.org/wiki/Matrix_multiplication}{matrix multiplication}.
If
\\[0.2cm]
\hspace*{1.3cm}
 $\texttt{a} = (\mathtt{a}_{i,j})_{1 \leq i \leq m \atop 1 \leq j \leq n}$ \quad is an $m \times n$ matrix 
\\
and
\\
\hspace*{1.3cm}
$\texttt{b} = (\mathtt{b}_{j,l})_{1 \leq j \leq n \atop 1 \leq l \leq k}$ \quad is an $n \times k$ matrix, 
\\[0.2cm]
then the matrix product \texttt{a * b} is defined as the matrix
\\[0.2cm]
\hspace*{1.3cm}
$\Bigl(\sum\limits_{j=1}^n \texttt{a}_{i,j}\cdot \texttt{b}_{j,l}\Bigr)_{1 \leq i \leq n \atop 1 \leq l \leq k}$.
\\[0.2cm]
For example, given the definitions of
\texttt{a} and \texttt{b} shown above,  the expression ``\texttt{a * b}'' yields the result
\\[0.2cm]
\hspace*{1.3cm}
\texttt{<< <<19.0 22.0>> <<43.0 50.0>> >>}.
\\[0.2cm]
Furthermore, if \texttt{a} is an $m \times n$ matrix and \texttt{v} is an $n$ dimensional vector,
then the expression 
\\[0.2cm]
\hspace*{1.3cm}
\texttt{a * v}
\\[0.2cm]
is computed as a matrix multiplication, where $v$ is interpreted as an $n \times 1$ matrix.  In
this case, the resulting $m \times 1$ matrix is then automatically converted back into an $m$ dimensional vector.

In addition to matrix multiplication, \setlx\ also support exponentiation of a square matrix by an
integer number.  For example, 
\\[0.2cm]
\hspace*{1.3cm}
\texttt{a ** 2;}
\\[0.2cm]
returns the square  of \texttt{a}, while 
\\[0.2cm]
\hspace*{1.3cm}
\texttt{a ** -1}
\\[0.2cm]
return the \href{http://en.wikipedia.org/wiki/Invertible_matrix}{\emph{inverse}} of a matrix,
provided the matrix is not \emph{singular}.  If the matrix \texttt{a} is singular, evaluation of the
expression \texttt{a ** $n$} raises an exception if the exponent $n$ is negative.

Matrices can be \href{http://en.wikipedia.org/wiki/Transpose}{\emph{transposed}} via the postfix
operator ``\texttt{!}''.  For example, using the definition of the matrix \texttt{a} shown above,
the expression ``\texttt{a!}'' yields 
\\[0.2cm]
\hspace*{1.3cm}
\texttt{<< <<1.0 3.0>> <<2.0 4.0>> >>}.
\\[0.2cm]
If \texttt{a} is an $m \times n$ matrix, the expression ``\texttt{\#a}'' yields the dimension $m$.  
In order to compute the dimension $n$, we can use the expression 
\\[0.2cm]
\hspace*{1.3cm}
\texttt{\#a[1]}.
\\[0.2cm]
The reason is that \texttt{a[1]} returns the first row of the matrix \texttt{a} as a list and the
length of this list is the dimension $n$.  In order to access the element in row $i$ and column $j$
of matrix \texttt{a} we can use the expression
\\[0.2cm]
\hspace*{1.3cm}
\texttt{a[$i$][$j$]}.

\section{Numerical Methods for Matrices and Vectors}
In this section we will discuss the numerical methods that are provided.  These methods are inherited
from \href{http://math.nist.gov/javanumerics/jama/}{\textsl{Jama}}, which is a \textsl{Java} matrix
package.  The names of all methods inherited from \textsl{Jama} start with ``\texttt{la\_}''.

\subsection{Computing the Determinant}
If \texttt{a} is a square matrix, the expression 
\\[0.2cm]
\hspace*{1.3cm}
\texttt{la\_det(a)}
\\[0.2cm]
computes the \href{http://en.wikipedia.org/wiki/Determinant}{\emph{determinant}} of \texttt{a}.
For example, if we define 
\\[0.2cm]
\hspace*{1.3cm}
\texttt{a := << <<1 2>> <<3 4>> >>;}
\\[0.2cm]
then the expression ``\texttt{la\_det(a)}'' yields the result $-2$.  The determinant can be used to
check whether a matrix is invertible as a matrix is invertible if and only if the determinant
is different from $0$.  However, note that due to rounding errors the result of the expression 
``\texttt{la\_det(a)}''  might be a small non-zero number even if the matrix \texttt{a} is really
singular. 

\subsection{Solving a System of Linear Equations}
A system of linear equations of the form
\\[0.2cm]
\hspace*{1.3cm}
$\texttt{a} \cdot \texttt{x} = \texttt{b}$
\\[0.2cm]
where \texttt{a} is a square matrix $n \times n$  matrix and  \texttt{b} is an $n$-dimensional
vector can be solved using the expression
\\[0.2cm]
\hspace*{1.3cm}
\texttt{la\_solve(a, b)}.
\\[0.2cm]
For example, to solve the system of equations
\\[0.2cm]
\hspace*{1.3cm}
$
\begin{array}[c]{lcl}
  1 \cdot x + 2 \cdot y & = & 5 \\[0.1cm]
  3 \cdot x + 4 \cdot y & = & 6 
\end{array}
$
\\[0.2cm]
we define
\\[0.2cm]
\hspace*{1.3cm}
\texttt{a := << <<1 2>> <<3 4>> >>;} \quad and \quad \texttt{b := <<5 6>>;}
\\[0.2cm]
Then, the solution is computed via the expression
\\[0.2cm]
\hspace*{1.3cm}
\texttt{la\_solve(a, b)}.
\\[0.2cm]
Note that this expression throws an exception if the given system of equations is not solvable.

Note that it is also posible to solve a system of equations that is 
\href{http://en.wikipedia.org/wiki/Overdetermined_system}{\emph{overdetermined}}.  For example,
assume that the system of equations is given as
\\[0.2cm]
\hspace*{1.3cm}
$
\begin{array}[c]{lcl}
  1 \cdot x + 2 \cdot y & = & 1 \\[0.1cm]
  2 \cdot x + 3 \cdot y & = & 2 \\[0.1cm]
  3 \cdot x + 4 \cdot y & = & 3 
\end{array}
$
\\[0.2cm]
In order to compute the solution $\vec{x}$ that minimizes the error
 $\|a \cdot \vec{x} - \vec{b}\|_2$ we can 
define \texttt{a} and \texttt{b} via
\\[0.2cm]
\hspace*{1.3cm}
\texttt{a := << <<1 2>> <<2 3>> <<3 4>> >>;} \quad and \quad \texttt{b := <<1 2 3>>;}
\\[0.2cm]
and then call  the function \texttt{la\_solve} as 
\\[0.2cm]
\hspace*{1.3cm}
\texttt{la\_solve(a, b);}
\\[0.2cm]
In this case, \texttt{la\_solve} computes the result
\\[0.2cm]
\hspace*{1.3cm}
<<<<<<< HEAD
\texttt{<< <<0.9999999999999982>> <<1.4430967688835178E-15>> >>}
=======
\texttt{<<0.9999999999999982 1.4430967688835178E-15>>}
>>>>>>> 80218428
\\[0.2cm]
which is pretty close to the exact result $\left(\begin{array}[c]{l} 1 \\ 0 \end{array}\right)$.
Note that the result is computed as a matrix and not as a vector.  
\vspace*{0.3cm}

\noindent
When solving a system of linear equations, care has to be taken that the solution is well defined.
To this end, \setlx\ provides the function \texttt{la\_cond} that computes the 
\href{http://en.wikipedia.org/wiki/Condition_number}{condition number} of a given matrix.
Let us describe the problem via an example borrowed from
\\[0.2cm]
\hspace*{1.3cm}
\href{http://nm.mathforcollege.com/mws/gen/04sle/mws_gen_sle_spe_adequacy.pdf}{\texttt{http://nm.mathforcollege.com/mws/gen/04sle/mws\_gen\_sle\_spe\_adequacy.pdf}}.
\\[0.2cm]
Assume the matrix $a$ and the vector $\vec{b}$ are defined as
\\[0.2cm]
\hspace*{1.3cm}
$a := \left(
  \begin{array}[c]{ll}
    1.000 &  2.000 \\
    2.000 &  3.999
  \end{array}
  \right)
$  \quad and \quad
$\vec{b} := \left(
  \begin{array}[c]{l}
    4.000 \\ 7.999
  \end{array}
  \right).
$
\\[0.2cm]
It can easily be verified that the solution $\vec{x}$ to the system of equations 
\\[0.2cm]
\hspace*{1.3cm}
$\vec{b} = a \cdot \vec{x}$
\\[0.2cm]
is given as
\\[0.2cm]
\hspace*{1.3cm}
$\vec{x}  = 
 \left(
   \begin{array}[c]{l}
     2 \\ 1
   \end{array}
  \right)
$.
\\[0.2cm]
However, let us assume that the vector $\vec{b}$ is distorted into the vector $\vec{c}$ that is
given as
\\[0.2cm]
\hspace*{1.3cm}
$\vec{c} := \left(
  \begin{array}[c]{l}
    4.001 \\ 7.998
  \end{array}
  \right).
$
\\[0.2cm]
If we solve the system
\\[0.2cm]
\hspace*{1.3cm}
$\vec{c} = a \cdot \vec{x}$,
\\[0.2cm]
the solution for $\vec{x}$ becomes
\\[0.2cm]
\hspace*{1.3cm}
$\vec{x}  = 
 \left(
   \begin{array}[c]{r}
     -3.999 \\ 4.000
   \end{array}
  \right)
$.
\\[0.2cm]
We see that a tiny change in the right hand side of the system of equations has caused a big change
in the solution $\vec{x}$.  The reason is that the matrix \texttt{a} is \emph{ill-conditioned}.
We can verify this using the function \texttt{la\_cond}:  The expression
\\[0.2cm]
\hspace*{1.3cm}
\texttt{la\_cond(<< <<1.000 2.000>> <<2.000 3.999>> >>);}
\\[0.2cm]
yields the result 
\\[0.2cm]
\hspace*{1.3cm}
\texttt{24992.000959995028}.
\\[0.2cm]
This shows that small errors in the right hand side of a system of linear equations involving the
matrix \texttt{a} are multiplied by a factor of nearly $25\,000$.  Our recommendation is that if you
ever have to solve a system of equations, you should first check whether the system is
well-conditioned by computing the condition number of the matrix associated with the system.  This 
condition number tells us by how much an error in the right hand side of the system of equations is
magnified when we compute the solution.  In particular, if the condition number is so big that it
will magnify known uncertainties in  the right hand side of the equations to an extend that the
result is meaningless, then it is not possible to solve the given system of equations in a sensible
way. 


\subsection{The Singular Value Decomposition and the Pseudo-Inverse}
The function \texttt{la\_svd} can be used to compute the 
\href{http://en.wikipedia.org/wiki/Singular_value_decomposition}{\emph{singular value decomposition}} 
of a given matrix \texttt{a}.  For a given $m \times n$ matrix \texttt{a}, the expression 
\\[0.2cm]
\hspace*{1.3cm}
\texttt{la\_svd(a)}
\\[0.2cm]
returns a list of the form
\\[0.2cm]
\hspace*{1.3cm}
\texttt{[u, s, v]}
\\[0.2cm]
where \texttt{u} is an 
\href{http://en.wikipedia.org/wiki/Orthogonal_matrix}{orthogonal} $m \times m$ matrix, \texttt{s}
is an $m \times n$ 
\href{http://en.wikipedia.org/wiki/Diagonal_matrix}{diagonal matrix}, and \texttt{v} is an $n \times n$
orthogonal matrix such that
\\[0.2cm]
\hspace*{1.3cm}
$a = u \cdot s \cdot v^{\mathtt{T}}$,
\\[0.2cm]
where $v^{\mathtt{T}}$ denotes the transpose of the matrix $v$.
  In practice, the singular value decomposition is used to compute the
\href{http://en.wikipedia.org/wiki/Moore-Penrose_pseudoinverse}{\emph{pseudo-inverse}}
 of a singular matrix.   However, this can be done directly as for a matrix \texttt{a} the call
\\[0.2cm]
\hspace*{1.3cm}
\texttt{la\_pseudoInverse(a);}
\\[0.2cm]
computes the pseudo-inverse of \texttt{a}.

\subsection{Eigenvalues and Eigenvectors}
In order to compute the 
\href{http://en.wikipedia.org/wiki/Eigenvalues_and_eigenvectors}{eigenvalues and eigenvectors} of a
square matrix, \setlx\ provides the functions
\\[0.2cm]
\hspace*{1.3cm}
\texttt{la\_eigenValues} \quad and \quad \texttt{la\_eigenVectors}.
\\[0.2cm]
Both of these function take a single argument \texttt{a}, where \texttt{a} must be a square matrix.
The function \texttt{la\_eigenValues} returns a list of the eigenvalues of \texttt{a}.  The
function \texttt{la\_eigenVectors} returns a matrix.  The columns of this matrix represent the
eigenvectors.  As a matrix is represented as a list of its rows (and not as a list of its columns),
there is actually some work left to do if we want to convert this matrix into a list of vectors.
The function shown in Figure \ref{fig:extract-eigenvectors.stlx} demonstrates a way to get the list of
eigenvectors. 

\begin{figure}[!ht]
\centering
\begin{Verbatim}[ frame         = lines, 
                  framesep      = 0.3cm, 
                  firstnumber   = 1,
                  labelposition = bottomline,
                  numbers       = left,
                  numbersep     = -0.2cm,
                  xleftmargin   = 0.8cm,
                  xrightmargin  = 0.8cm,
                ]
    extractEigenVectors := procedure(a) {
        eigV := la_eigenVectors(a);
        rng  := [1 .. #eigV];
        return [ la_vector([eigV[row][col] : row in rng]): col in rng ];
    };
\end{Verbatim}
\vspace*{-0.3cm}
\caption{A function to extract the eigenvectors from a matrix.}
\label{fig:extract-eigenvectors.stlx}
\end{figure}

Observe that not every square $n \times n$ matrix is 
\href{http://en.wikipedia.org/wiki/Diagonalizable_matrix}{\emph{diagonalizable}}
and hence has $n$ different eigenvectors.  In case the matrix is not diagonalizable in the real
numbers, the functions \texttt{la\_eigenValues} and \texttt{la\_eigenVectors} both throw an
exception.  Note, however, that every 
\href{http://en.wikipedia.org/wiki/Symmetric_matrix}{\emph{symmetric}} matrix is diagonalizable.
Therefore, if the matrix \texttt{a} is symmetric, neither of the two calls
\\[0.2cm]
\hspace*{1.3cm}
\texttt{la\_eigenValues(a)} \quad or \quad \texttt{la\_eigenVectors(a)}
\\[0.2cm]
can throw an exception.


%%% Local Variables: 
%%% mode: latex
%%% TeX-master: "tutorial.tex"
%%% End: 


<|MERGE_RESOLUTION|>--- conflicted
+++ resolved
@@ -497,14 +497,9 @@
 In this case, \texttt{la\_solve} computes the result
 \\[0.2cm]
 \hspace*{1.3cm}
-<<<<<<< HEAD
-\texttt{<< <<0.9999999999999982>> <<1.4430967688835178E-15>> >>}
-=======
 \texttt{<<0.9999999999999982 1.4430967688835178E-15>>}
->>>>>>> 80218428
 \\[0.2cm]
 which is pretty close to the exact result $\left(\begin{array}[c]{l} 1 \\ 0 \end{array}\right)$.
-Note that the result is computed as a matrix and not as a vector.  
 \vspace*{0.3cm}
 
 \noindent
