--- conflicted
+++ resolved
@@ -43,11 +43,7 @@
 print("$x$\n");
 c := <<4.001 7.998>>;
 x := la_solve(a, c);
-<<<<<<< HEAD
-print("la_solve($a$, $c$) ");
-=======
 print("la_solve($a$, $c$) =");
->>>>>>> 80218428
 print("$x$\n");
 print("la_cond($a$) = $la_cond(a)$\n");
 
