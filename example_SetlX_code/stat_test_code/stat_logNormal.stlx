--- conflicted
+++ resolved
@@ -7,15 +7,9 @@
 	print(stat_logNormal(x, mu, sigma));
 };
 
-<<<<<<< HEAD
-x  		:= 6;
-mu		:= 3;
-sigma 	:= 4;
-=======
 x  		:= 1;
 mu		:= 0;
 sigma 	:= 0.5;
->>>>>>> 87fb19a0
 
 
 statLogNormal(x, mu, sigma);