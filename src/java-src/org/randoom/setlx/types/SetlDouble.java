--- conflicted
+++ resolved
@@ -13,7 +13,6 @@
  * This class represents a binary floating point number.
  */
 public class SetlDouble extends NumberValue {
-<<<<<<< HEAD
     /**
      * Flag to define how to format doubles when printing them.
      */
@@ -345,15 +344,18 @@
 
     @Override
     public Value product(final State state, final Value multiplier)
-        throws IncompatibleTypeException, UndefinedOperationException, NumberToLargeException
+        throws SetlException
     {
         if (multiplier.getClass() == SetlDouble.class) {
             final SetlDouble rhs = (SetlDouble) multiplier;
             return SetlDouble.valueOf(this.doubleValue * rhs.jDoubleValue());
-        }
-        if (multiplier.getClass() == Rational.class) {
+        } else if (multiplier.getClass() == Rational.class) {
             final Rational rhs = (Rational) multiplier;
             return SetlDouble.valueOf(this.doubleValue * rhs.toDouble().doubleValue);
+        } else if (multiplier.getClass() == SetlMatrix.class ||
+                   multiplier.getClass() == SetlVector.class
+        ) {
+            return multiplier.product(state, this);
         } else if (multiplier.getClass() == Term.class) {
             return ((Term) multiplier).productFlipped(state, this);
         } else {
@@ -522,539 +524,4 @@
         final Double d = this.doubleValue;
         return initHashCode + d.hashCode();
     }
-}
-=======
-
-	/**
-	 * Flag for printing doubles with the default way of displaying the
-	 * exponent.
-	 */
-	public final static int PRINT_MODE_DEFAULT = 1;
-	/**
-	 * Flag for printing doubles with always displaying the exponent.
-	 */
-	public final static int PRINT_MODE_SCIENTIFIC = 2;
-	/**
-	 * Flag for printing doubles with always displaying a exponent which is a
-	 * multiple of 3.
-	 */
-	public final static int PRINT_MODE_ENGINEERING = 3;
-	/**
-	 * Flag for printing doubles without displaying the exponent.
-	 */
-	public final static int PRINT_MODE_PLAIN = 4;
-	private final static DecimalFormat PLAIN_FORMAT = new DecimalFormat("#.#");
-
-	static {
-		PLAIN_FORMAT.setGroupingUsed(false);
-		PLAIN_FORMAT.setMaximumFractionDigits(340);
-		PLAIN_FORMAT.setMaximumIntegerDigits(309);
-	}
-
-	private final double doubleValue;
-
-	/**
-	 * Double value of positive infinity.
-	 */
-	public final static SetlDouble POSITIVE_INFINITY = SetlDouble.valueOfNoEx(Double.POSITIVE_INFINITY);
-	/**
-	 * Double value of negative infinity.
-	 */
-	public final static SetlDouble NEGATIVE_INFINITY = SetlDouble.valueOfNoEx(Double.NEGATIVE_INFINITY);
-	/**
-	 * Double value of Euler's number, i.e. lim_n->oo (1+1/n)^n
-	 */
-	public final static SetlDouble E = SetlDouble.valueOfNoEx(Math.E);
-	/**
-	 * Double value of pi, i.e. the ratio of the circumference of a circle to
-	 * its diameter.
-	 */
-	public final static SetlDouble PI = SetlDouble.valueOfNoEx(Math.PI);
-
-	private SetlDouble(final Double d) {
-		this.doubleValue = d;
-	}
-
-	/**
-	 * Create a new SetlDouble from a String.
-	 *
-	 * @param str String to parse as double.
-	 * @return The new SetlDouble.
-	 * @throws UndefinedOperationException Thrown in case the double is not a
-	 * number.
-	 * @throws NumberFormatException Thrown in case the string does not
-	 * represent a double.
-	 */
-	public static SetlDouble valueOf(final String str) throws UndefinedOperationException {
-		return valueOf(new Double(str));
-	}
-
-	/**
-	 * Create a new SetlDouble from a double.
-	 *
-	 * @param real Double value of the new SetlDouble.
-	 * @return The new SetlDouble.
-	 * @throws UndefinedOperationException Thrown in case the double is not a
-	 * number.
-	 */
-	public static SetlDouble valueOf(final double real) throws UndefinedOperationException {
-		if(Double.isNaN(real)) {
-			final String msg = "Result of this operation is undefined/not a number.";
-			throw new UndefinedOperationException(msg);
-		}
-		return new SetlDouble(real);
-	}
-
-	// Only use this function if you are sure that real != NAN!
-	private static SetlDouble valueOfNoEx(final double real) {
-		return new SetlDouble(real);
-	}
-
-	/**
-	 * Create a new SetlDouble from a rational of two BigIntegers.
-	 *
-	 * @param nominator Nominator value of the rational.
-	 * @param denominator Denominator value of the rational.
-	 * @return The new SetlDouble.
-	 * @throws NumberToLargeException Thrown in case the BigDecimal is too large
-	 * or small.
-	 */
-	public static SetlDouble valueOf(final BigInteger nominator, final BigInteger denominator)
-			throws NumberToLargeException {
-		BigInteger nom = nominator;
-		BigInteger denom = denominator;
-		double n = nom.doubleValue();
-		double d = denom.doubleValue();
-		double r = n / d;
-		try {
-			// not the most efficient way to do it
-			while(Double.isInfinite(n) || Double.isInfinite(d) || Double.isNaN(r)) {
-				nom = denom.shiftRight(1);
-				denom = denom.shiftRight(1);
-				n = nom.doubleValue();
-				d = denom.doubleValue();
-				r = n / d;
-			}
-			return new SetlDouble(r);
-		} catch(final ArithmeticException ae) {
-			throw new NumberToLargeException(
-					"The value of " + nominator + "/" + denominator + " is too large or too small for this operation."
-			);
-		}
-	}
-
-	@Override
-	public SetlDouble clone() {
-		// this value is more or less atomic and can not be changed once set
-		return this;
-	}
-
-	/*
-	 * type checks (sort of Boolean operation)
-	 */
-	@Override
-	public SetlBoolean isDouble() {
-		return SetlBoolean.TRUE;
-	}
-
-	/*
-	 * type conversions
-	 */
-	@Override
-	public Rational toInteger(final State state) throws UndefinedOperationException {
-		if(this.doubleValue >= 0.0) {
-			final SetlDouble result = new SetlDouble(Math.floor(this.doubleValue));
-			return result.toRational(state);
-		} else {
-			final SetlDouble result = new SetlDouble(Math.ceil(this.doubleValue));
-			return result.toRational(state);
-		}
-	}
-
-	/*
-	 * Convert an IEEE 754 double to a rational. The IEEE format specifies
-	 * that bit number 63 is the sign bit, the bits in position 62 to 52
-	 * represent a biased exponent. The bias is 1023. The bits from position
-	 * 51 down to position 0 are the mantissa. Note that, as long as the numbers
-	 * are normalized, the mantissa is extended with a 1 bit at position 53.
-	 * A number is denormnalized if the biased exponent has the value 0. In that
-	 * case, the bias only has the value 1022.
-	 */
-	@Override
-	public Rational toRational(final State state)
-			throws UndefinedOperationException {
-		return toRational();
-	}
-
-	/**
-	 * Convert this SetlDouble into a Rational
-	 *
-	 * @return Rational number representing this value.
-	 */
-	/*
-	 * package
-	 */ Rational toRational() {
-		final long bits = Double.doubleToLongBits(this.doubleValue);
-		final long signMask = 0x8000000000000000L;
-		final long exponentMask = 0x7ff0000000000000L;
-		final long valueMask = 0x000fffffffffffffL;
-		final long biasedExp = ((bits & exponentMask) >>> 52);
-		final boolean sign = ((bits & signMask) == signMask);
-		BigInteger nominator = null;
-		BigInteger denominator = null;
-		if(biasedExp == 0) {  // denormalized number
-			final long exponent = - 1022 - 52;
-			final long mantissa = bits & valueMask;
-			if(sign) {
-				nominator = BigInteger.valueOf(-mantissa);
-			} else {
-				nominator = BigInteger.valueOf(mantissa);
-			}
-			denominator = BigInteger.valueOf(1).shiftLeft((int)-exponent);
-			return Rational.valueOf(nominator, denominator);
-		} else if(biasedExp < 2047) {  // normalized number
-			final long exponent = biasedExp - 1023 - 52;
-			final long mantissa = (1L << 52) | (bits & valueMask);
-			if(sign) {
-				nominator = BigInteger.valueOf(-mantissa);
-			} else {
-				nominator = BigInteger.valueOf(mantissa);
-			}
-			if(exponent < 0) {
-				denominator = BigInteger.valueOf(1).shiftLeft((int)-exponent);
-				return Rational.valueOf(nominator, denominator);
-			} else {
-				nominator = nominator.shiftLeft((int)exponent);
-				return Rational.valueOf(nominator);
-			}
-		} else { // not a number (NaN) -> Should be impossible, as that is checked in valueOf
-			final String msg = "This is not a number (NaN).";
-			// throw unchecked exception
-			throw new NumberFormatException(msg);
-		}
-	}
-
-	/**
-	 * Get the maximum value of a SetlDouble as a Rational.
-	 *
-	 * @return Maximum value of a SetlDouble as a Rational.
-	 */
-	/*
-	 * package
-	 */ static Rational bigRational() {
-		final SetlDouble big = new SetlDouble(Double.MAX_VALUE);
-		return big.toRational();
-	}
-
-	/**
-	 * Get the minimal value of a SetlDouble as a Rational.
-	 *
-	 * @return minimal value of a SetlDouble as a Rational.
-	 */
-	/*
-	 * package
-	 */ static Rational smallRational() {
-		final SetlDouble small = new SetlDouble(Double.MIN_VALUE);
-		return small.toRational();
-	}
-
-	@Override
-	public SetlDouble toDouble(final State state) {
-		return this;
-	}
-
-	/*
-	 * native type checks
-	 */
-	@Override
-	public boolean jDoubleConvertable() {
-		return true;
-	}
-
-	/*
-	 * native type conversions
-	 */
-	@Override
-	public double jDoubleValue() {
-		return this.doubleValue;
-	}
-
-	@Override
-	public double toJDoubleValue(final State state) {
-		return this.doubleValue;
-	}
-
-	/*
-	 * arithmetic operations
-	 */
-	@Override
-	public SetlDouble absoluteValue(final State state) {
-		return new SetlDouble(Math.abs(this.doubleValue));
-	}
-
-	@Override
-	public Rational ceil(final State state) throws UndefinedOperationException {
-		return valueOf(Math.ceil(this.doubleValue)).toRational();
-	}
-
-	@Override
-	public Value difference(final State state, final Value subtrahend) throws SetlException {
-		if(subtrahend instanceof SetlDouble) {
-			final SetlDouble rhs = (SetlDouble)subtrahend;
-			return SetlDouble.valueOf(this.doubleValue - rhs.jDoubleValue());
-		}
-		if(subtrahend instanceof Rational) {
-			final Rational rhs = (Rational)subtrahend;
-			return SetlDouble.valueOf(this.doubleValue - rhs.toDouble().doubleValue);
-		} else if(subtrahend instanceof Term) {
-			return ((Term)subtrahend).differenceFlipped(state, this);
-		} else {
-			throw new IncompatibleTypeException(
-					"Right-hand-side of '" + this + " - " + subtrahend + "' is not a number."
-			);
-		}
-	}
-
-	/**
-	 * Compute the difference between another value and this.
-	 *
-	 * @param state Current state of the running setlX program.
-	 * @param minuend Value to subtract from.
-	 * @return Difference of minuend and this.
-	 * @throws SetlException Thrown in case of some (user-) error.
-	 */
-	/*
-	 * package
-	 */ Value differenceFlipped(final State state, final Rational minuend) throws SetlException {
-		final BigInteger n = minuend.getNominatorValue();
-		final BigInteger d = minuend.getDenominatorValue();
-		final SetlDouble lhs = SetlDouble.valueOf(n, d);
-		return lhs.difference(state, this);
-	}
-
-	@Override
-	public Rational floor(final State state)
-			throws UndefinedOperationException {
-		return valueOf(Math.floor(this.doubleValue)).toRational();
-	}
-
-	@Override
-	public Value integerDivision(final State state, final Value divisor) throws SetlException {
-		if(divisor instanceof SetlDouble) {
-			final SetlDouble rhs = (SetlDouble)divisor;
-			return SetlDouble.valueOf(this.doubleValue / rhs.jDoubleValue()).floor(state);
-		}
-		if(divisor instanceof Rational) {
-			final Rational rhs = (Rational)divisor;
-			return SetlDouble.valueOf(this.doubleValue / rhs.toDouble().doubleValue).floor(state);
-		}
-		if(divisor instanceof Term) {
-			return ((Term)divisor).integerDivisionFlipped(state, this);
-		} else {
-			throw new IncompatibleTypeException(
-					"Right-hand-side of '" + this + " \\ " + divisor + "' is not a number."
-			);
-		}
-	}
-
-	@Override
-	public NumberValue minus(final State state) throws UndefinedOperationException {
-		return SetlDouble.valueOf(-this.doubleValue);
-	}
-
-	@Override
-	protected SetlDouble power(final State state, final int exponent)
-			throws UndefinedOperationException {
-		return SetlDouble.valueOf(Math.pow(this.doubleValue, exponent));
-	}
-
-	@Override
-	protected NumberValue power(final State state, final double exponent)
-			throws UndefinedOperationException {
-		return SetlDouble.valueOf(Math.pow(this.doubleValue, exponent));
-	}
-
-	@Override
-	public Value product(final State state, final Value multiplier)
-			throws IncompatibleTypeException, UndefinedOperationException, NumberToLargeException, SetlException {
-		if(multiplier instanceof SetlMatrix) {
-			return ((SetlMatrix)multiplier).product(state, this);
-		}
-		if(multiplier instanceof SetlVector) {
-			return ((SetlVector)multiplier).product(state, this);
-		}
-		if(multiplier instanceof SetlDouble) {
-			final SetlDouble rhs = (SetlDouble)multiplier;
-			return SetlDouble.valueOf(this.doubleValue * rhs.jDoubleValue());
-		}
-		if(multiplier instanceof Rational) {
-			final Rational rhs = (Rational)multiplier;
-			return SetlDouble.valueOf(this.doubleValue * rhs.toDouble().doubleValue);
-		} else if(multiplier instanceof Term) {
-			return ((Term)multiplier).productFlipped(state, this);
-		} else {
-			throw new IncompatibleTypeException(
-					"Right-hand-side of '" + this + " * " + multiplier + "' is not a number."
-			);
-		}
-	}
-
-	@Override
-	public Value quotient(final State state, final Value divisor) throws SetlException {
-		if(divisor instanceof SetlDouble) {
-			final SetlDouble rhs = (SetlDouble)divisor;
-			return SetlDouble.valueOf(this.doubleValue / rhs.jDoubleValue());
-		}
-		if(divisor instanceof Rational) {
-			final Rational rhs = (Rational)divisor;
-			return SetlDouble.valueOf(this.doubleValue / rhs.toDouble().doubleValue);
-		} else if(divisor instanceof Term) {
-			return ((Term)divisor).quotientFlipped(state, this);
-		} else {
-			throw new IncompatibleTypeException(
-					"Right-hand-side of '" + this + " / " + divisor + "' is not a number."
-			);
-		}
-	}
-
-	/**
-	 * Divide another value by this.
-	 *
-	 * @param state Current state of the running setlX program.
-	 * @param dividend Value to divide by this.
-	 * @return Division of dividend and this.
-	 * @throws SetlException Thrown in case of some (user-) error.
-	 */
-	/*
-	 * package
-	 */ Value quotientFlipped(final State state, final Rational dividend) throws SetlException {
-		final BigInteger n = dividend.getNominatorValue();
-		final BigInteger d = dividend.getDenominatorValue();
-		final SetlDouble lhs = SetlDouble.valueOf(n, d);
-		return lhs.quotient(state, this);
-	}
-
-	@Override
-	public Rational round(final State state) throws UndefinedOperationException {
-		final SetlDouble result = SetlDouble.valueOf(Math.floor(this.doubleValue + 0.5));
-		return result.toRational(state);
-	}
-
-	@Override
-	public Value sum(final State state, final Value summand) throws SetlException {
-		if(summand instanceof SetlDouble) {
-			final SetlDouble rhs = (SetlDouble)summand;
-			return SetlDouble.valueOf(this.doubleValue + rhs.jDoubleValue());
-		}
-		if(summand instanceof Rational) {
-			final Rational rhs = (Rational)summand;
-			return SetlDouble.valueOf(this.doubleValue + rhs.toDouble().doubleValue);
-		} else if(summand instanceof Term) {
-			return ((Term)summand).sumFlipped(state, this);
-		} else if(summand instanceof SetlString) {
-			return ((SetlString)summand).sumFlipped(state, this);
-		} else {
-			throw new IncompatibleTypeException(
-					"Right-hand-side of '" + this + " + " + summand + "' is not a number or string."
-			);
-		}
-	}
-
-	@Override
-	public SetlBoolean isInfinite() {
-		if(this.doubleValue == Double.POSITIVE_INFINITY
-				|| this.doubleValue == Double.NEGATIVE_INFINITY) {
-			return SetlBoolean.TRUE;
-		} else {
-			return SetlBoolean.FALSE;
-		}
-	}
-
-	/*
-	 * string and char operations
-	 */
-	@Override
-	@SuppressWarnings("fallthrough")
-	public void appendString(final State state, final StringBuilder sb, final int tabs) {
-		switch(state.doublePrintMode) {
-			case PRINT_MODE_SCIENTIFIC:
-				if(!Double.isInfinite(doubleValue)) {
-					sb.append(String.format("%e", this.doubleValue));
-					break;
-				} // else: fall-through
-
-			case PRINT_MODE_ENGINEERING:
-				if(!Double.isInfinite(doubleValue)) {
-					double val = this.doubleValue;
-
-					// If the value is negative, make it positive so the log10 works
-					final double posVal = (val < 0) ? -val : val;
-					final double log10 = Math.log10(posVal);
-
-					// Determine how many orders of 3 magnitudes the value is
-					final int count = (int)Math.floor(log10 / 3);
-
-					// Scale the value into the range 1<=val<1000
-					val /= Math.pow(10, count * 3);
-
-					// If no prefix exists just make a string of the form 000e000
-					sb.append(String.format("%.6fe%d", val, count * 3));
-
-					break;
-				} // else: fall-through
-
-			case PRINT_MODE_PLAIN:
-				if(!Double.isInfinite(doubleValue)) {
-					sb.append(PLAIN_FORMAT.format(this.doubleValue));
-					break;
-				} // else: fall-through
-
-			case PRINT_MODE_DEFAULT:
-			default:
-				sb.append(String.valueOf(this.doubleValue));
-				break;
-		}
-	}
-
-	/*
-	 * comparisons
-	 */
-	@Override
-	public int compareTo(final Value v) {
-		if(this == v) {
-			return 0;
-		} else if(v instanceof SetlDouble) {
-			final SetlDouble rhs = (SetlDouble)v;
-			final Double d = this.doubleValue;
-			return d.compareTo(rhs.doubleValue);
-		} else if(v instanceof Rational) {
-			try {
-				final Double d = this.doubleValue;
-				return d.compareTo(((Rational)v).toDouble().doubleValue);
-			} catch(final NumberToLargeException e) {
-				return toRational().compareTo(v);
-			}
-		} else {
-			return this.compareToOrdering() - v.compareToOrdering();
-		}
-	}
-
-	@Override
-	protected int compareToOrdering() {
-		return 500;
-	}
-
-	@Override
-	public boolean equalTo(final Value v) {
-		return this.compareTo(v) == 0;
-	}
-
-	private final static int initHashCode = SetlDouble.class.hashCode();
-
-	@Override
-	public int hashCode() {
-		final Double d = this.doubleValue;
-		return initHashCode + d.hashCode();
-	}
-}
->>>>>>> ce7e0100
+}