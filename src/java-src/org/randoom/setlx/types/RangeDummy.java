package org.randoom.setlx.types;

import org.randoom.setlx.utilities.State;

/**
 * This class represents the value of the 'range' expression '..'.
 */
public class RangeDummy extends Value {

    /**
     * Singleton of the one and only RangeDummy.
     */
    public final static RangeDummy RD = new RangeDummy();

    private RangeDummy(){}

    @Override
    public RangeDummy clone() {
        // this value is atomic and can not be changed
        return this;
    }

    @Override
    public void appendString(final State state, final StringBuilder sb, final int tabs) {
        sb.append(" .. ");
    }

    @Override
    public int compareTo(final Value v) {
        if (v == RD) {
            return 0;
        } else {
            return -1; // dummy is incomparable to anything else
        }
    }

    @Override
    public int compareToOrdering() {
        return 0;
    }

    @Override
<<<<<<< HEAD
    public boolean equalTo(final Object v) {
        if (v == RD) {
            return true;
        } else {
            return false;
        }
=======
    public boolean equalTo(final Value v) {
        return v == RD;
>>>>>>> ce7e0100
    }

    private final static int initHashCode = RangeDummy.class.hashCode();

    @Override
    public int hashCode() {
        return initHashCode;
    }
}<|MERGE_RESOLUTION|>--- conflicted
+++ resolved
@@ -40,17 +40,8 @@
     }
 
     @Override
-<<<<<<< HEAD
     public boolean equalTo(final Object v) {
-        if (v == RD) {
-            return true;
-        } else {
-            return false;
-        }
-=======
-    public boolean equalTo(final Value v) {
         return v == RD;
->>>>>>> ce7e0100
     }
 
     private final static int initHashCode = RangeDummy.class.hashCode();
