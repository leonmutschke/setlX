package org.randoom.setlx.types;

import org.randoom.setlx.exceptions.IncompatibleTypeException;
import org.randoom.setlx.exceptions.NumberToLargeException;
import org.randoom.setlx.exceptions.SetlException;
import org.randoom.setlx.exceptions.StopExecutionException;
import org.randoom.setlx.exceptions.UndefinedOperationException;
import org.randoom.setlx.expressionUtilities.ExplicitListWithRest;
import org.randoom.setlx.utilities.MatchResult;
import org.randoom.setlx.utilities.State;
import org.randoom.setlx.utilities.TermConverter;

import java.util.Collections;
import java.util.ArrayList;
import java.util.HashMap;
import java.util.Iterator;
import java.util.List;
import java.util.Map;

/**
 * This class implements a list of arbitrary SetlX values.
 * It will most likely be created and filled by an SetListConstructor
 * (or is result of an operation).
 *
 * Also see:
 *   interpreter.expressions.SetListConstructor
 *   interpreter.expressionUtilities.CollectionBuilder
 *   interpreter.expressionUtilities.ExplicitList
 *   interpreter.expressionUtilities.Iteration
 *   interpreter.expressionUtilities.Range
 */

public class SetlList extends IndexedCollectionValue {
    /* To allow initially `free' cloning, by only marking a clone without
     * actually doing any cloning, this list carries a isClone flag.
     *
     * If the contents of this SetlList is modified `separateFromOriginal()'
     * MUST be called before the modification, which then performs the real cloning,
     * if required.
     *
     * Main benefit of this technique is to perform the real cloning only
     * when a clone is actually modified, thus not performing a time consuming
     * cloning, when the clone is only used read-only, which it is in most cases.
     */

    private ArrayList<Value>    list;
    // is this list a clone
    private boolean             isCloned;

    public SetlList() {
        this(10);
    }

    public SetlList(final int initialCapacity) {
        this.list     = new ArrayList<Value>(initialCapacity);
        this.isCloned = false; // new lists are not a clone
    }

    /*package*/ SetlList(final ArrayList<Value> list) {
        this.list     = list;
        this.isCloned = true;  // lists created from another list ARE a clone
    }

    @Override
    public SetlList clone() {
        /* When cloning, THIS list is marked to be a clone as well.
         *
         * This is done, because even though THIS is the original, it must also be
         * cloned upon modification, otherwise clones which carry the same
         * member list of THIS list would not notice, e.g.
         * modifications of THIS original would bleed through to the clones.
         */
        isCloned = true;
        return new SetlList(this.list);
    }

    /**
     * If the contents of THIS SetlList is modified, the following function MUST
     * be called before the modification. It performs the real cloning,
     * if THIS is actually marked as a clone.
     *
     * While clone() is called upon all members of this list, this does not perform
     * a `deep' cloning, as the members themselves are only marked for cloning.
     */
    private void separateFromOriginal() {
        if (isCloned) {
            final ArrayList<Value> original = this.list;
            this.list = new ArrayList<Value>(original.size());
            for (final Value v: original) {
                this.list.add(v.clone());
            }
            isCloned = false;
        }
    }

    @Override
    public Iterator<Value> iterator() {
        return this.list.iterator();
    }

    private class SetlListDecendingIterator implements Iterator<Value> {
        private final SetlList         listShell;
        private final ArrayList<Value> content;
        private       int              size;
        private       int              position;

        private SetlListDecendingIterator(final SetlList listShell) {
            this.listShell = listShell;
            this.content   = listShell.list;
            this.size      = this.content.size();
            this.position  = this.size - 1;
        }

        @Override
        public boolean hasNext() {
            return 0 < position;
        }

        @Override
        public Value next() {
            return content.get(position--);
        }

        @Override
        public void remove() {
            listShell.separateFromOriginal();
            content.remove(position--);
            size = content.size();
        }
    }

    @Override
    public Iterator<Value> descendingIterator() {
        return new SetlListDecendingIterator(this);
    }

    public void compress() {
        int size    = list.size();
        int removed = 0;
        while (size > 0 && list.get(size - 1) == Om.OM) {
            list.remove(size - 1);
            ++removed;
            size = list.size();
        }
        if (size < removed) {
            list.trimToSize();
        }
    }

    /* type checks (sort of Boolean operation) */

    @Override
    public SetlBoolean isList() {
        return SetlBoolean.TRUE;
    }

    /* arithmetic operations */

    @Override
    public Value product(final State state, final Value multiplier) throws SetlException {
        if (multiplier instanceof Rational) {
            final int m = multiplier.jIntValue();
            if (m < 0) {
                throw new IncompatibleTypeException(
                    "List multiplier '" + multiplier + "' is negative."
                );
            }
            final SetlList result = new SetlList(size() * m);
            for (int i = 0; i < m; ++i) {
                for(final Value v : this) {
                    result.addMember(state, v.clone());
                }
            }
            return result;
        } else if (multiplier instanceof Term) {
            return ((Term) multiplier).productFlipped(state, this);
        } else {
            throw new IncompatibleTypeException(
                "List multiplier '" + multiplier + "' is not an integer."
            );
        }
    }

    @Override
    public Value productAssign(final State state, final Value multiplier) throws SetlException {
        if (multiplier instanceof Rational) {
            final int m = multiplier.jIntValue();
            if (m < 0) {
                throw new IncompatibleTypeException(
                    "List multiplier '" + multiplier + "' is negative."
                );
            }
            separateFromOriginal();

            final ArrayList<Value> content = this.list;
            this.list = new ArrayList<Value>(content.size() * m);
            for (int i = 0; i < m; ++i) {
                for(final Value v : content) {
                    this.list.add(v.clone());
                }
            }
            return this;
        } else if (multiplier instanceof Term) {
            return ((Term) multiplier).productFlipped(state, this);
        } else {
            throw new IncompatibleTypeException(
                "List multiplier '" + multiplier + "' is not an integer."
            );
        }
    }

    @Override
    public Value sum(final State state, final Value summand) throws IncompatibleTypeException {
        if (summand instanceof Term) {
            return ((Term) summand).sumFlipped(state, this);
        } else if (summand instanceof SetlString) {
            return ((SetlString)summand).sumFlipped(state, this);
        } else if (summand instanceof CollectionValue) {
            final ArrayList<Value> list = new ArrayList<Value>(this.list.size() + summand.size());
            for (final Value v: this.list) {
                list.add(v.clone());
            }
            for (final Value v: (CollectionValue) summand) {
                list.add(v.clone());
            }
            final SetlList result = new SetlList(list);
            // we already cloned all values...
            result.isCloned = false;
            return result;
        } else {
            throw new IncompatibleTypeException(
                "Right-hand-side of '" + this + " + " + summand + "' is not a list or string."
            );
        }
    }

    @Override
    public Value sumAssign(final State state, final Value summand) throws SetlException {
        if (summand instanceof Term) {
            return ((Term) summand).sumFlipped(state, this);
        } else if (summand instanceof SetlString) {
            return ((SetlString)summand).sumFlipped(state, this);
        } else if (summand instanceof CollectionValue) {
            separateFromOriginal();
            for (final Value v: (CollectionValue) summand) {
                list.add(v.clone());
            }
            return this;
        } else {
            throw new IncompatibleTypeException(
                "Right-hand-side of '" + this + " += " + summand + "' is not a list or string."
            );
        }
    }

    /* operations on collection values (Lists, Sets [, Strings]) */

    @Override
    public void addMember(final State state, final Value element) {
        separateFromOriginal();
        list.add(element.clone());
    }

    public SetlSet collect(final State state) {
        final HashMap<Value, Integer> map        = new HashMap<Value, Integer>();
              Integer                 occurences = null;
        for (final Value v : list) {
            occurences = map.get(v);
            if (occurences == null) {
                map.put(v, 1);
            } else {
                map.put(v, ++occurences);
            }
        }
        final SetlSet result = new SetlSet();
        for (final Map.Entry<Value, Integer> entry : map.entrySet()) {
            final SetlList member = new SetlList(2);
            member.addMember(state, entry.getKey());
            member.addMember(state, Rational.valueOf(entry.getValue()));
            result.addMember(state, member);
        }
        return result;
    }

    @Override
    public Value collectionAccess(final State state, final List<Value> args) throws SetlException {
        final int   aSize  = args.size();
        final Value vFirst = (aSize >= 1)? args.get(0) : null;
        if (args.contains(RangeDummy.RD)) {
            if (aSize == 2 && vFirst == RangeDummy.RD) {
                // everything up to high boundary: this(  .. y);
                return getMembers(state, Rational.ONE, args.get(1));

            } else if (aSize == 2 && args.get(1) == RangeDummy.RD) {
                // everything from low boundary:   this(x ..  );
                return getMembers(state, vFirst, Rational.valueOf(size()));

            } else if (aSize == 3 && args.get(1) == RangeDummy.RD) {
                // full range specification:                this(x .. y);
                return getMembers(state, vFirst, args.get(2));
            }
            throw new UndefinedOperationException(
                "Can not access elements using the arguments '" + args + "' on '" + this + "';" +
                " arguments are malformed."
            );
        } else if (aSize == 1) {
            return getMember(state, vFirst);
        } else {
            throw new UndefinedOperationException(
                "Can not access elements using the arguments '" + args + "' on '" + this + "';" +
                " arguments are malformed."
            );
        }
    }

    @Override
    public Value collectionAccessUnCloned(final State state, final List<Value> args) throws SetlException {
        if (args.contains(RangeDummy.RD)) {
            // uncloned access is only used in assignments, so we should never get here
            throw new UndefinedOperationException(
                "Can not access elements using the arguments '" + args + "' on '" + this + "';" +
                " range is not allowed in assignments."
            );
        } else if (args.size() == 1) {
            return getMemberUnCloned(state, args.get(0));
        } else {
            // uncloned access is only used in assignments, so we should never get here
            throw new UndefinedOperationException(
                "Can not access elements using the arguments '" + args + "' on '" + this + "';" +
                " arguments are malformed."
            );
        }
    }

    @Override
    public SetlBoolean containsMember(final State state, final Value element) {
        return SetlBoolean.valueOf(list.contains(element));
    }

    @Override
    public Value firstMember() {
        if (size() < 1) {
            return Om.OM;
        }
        return list.get(0).clone();
    }

    @Override
    public Value getMember(final int index) throws SetlException {
        return getMemberZZZInternal(index).clone();
    }

    @Override
    public Value getMember(final State state, final Value index) throws SetlException {
        return getMemberZZZInternal(index).clone();
    }

    public Value getMemberUnCloned(final int index) throws SetlException {
        separateFromOriginal();
        return getMemberZZZInternal(index);
    }

    @Override
    public Value getMemberUnCloned(final State state, final Value index) throws SetlException {
        separateFromOriginal();
        return getMemberZZZInternal(index);
    }

    private Value getMemberZZZInternal(final Value vIndex) throws SetlException {
        int index = 0;
        if (vIndex.isInteger() == SetlBoolean.TRUE) {
            index = vIndex.jIntValue();
        } else {
            throw new IncompatibleTypeException(
                "Index '" + vIndex + "' is not a integer."
            );
        }
        return getMemberZZZInternal(index);
    }

    private Value getMemberZZZInternal(final int index) throws NumberToLargeException {
        if (index < 1) {
            throw new NumberToLargeException(
                "Index '" + index + "' is lower as '1'."
            );
        }
        if (index > size()) {
            return Om.OM;
        }
        // in java the index is one lower
        return list.get(index - 1);
    }

    @Override
    public Value getMembers(final State state, final Value vLow, final Value vHigh) throws SetlException {
        int low = 0, high = 0;
        if (vLow.isInteger() == SetlBoolean.TRUE) {
            low = vLow.jIntValue();
        } else {
            throw new IncompatibleTypeException(
                "Lower bound '" + vLow + "' is not a integer."
            );
        }
        if (vHigh.isInteger() == SetlBoolean.TRUE) {
            high = vHigh.jIntValue();
        } else {
            throw new IncompatibleTypeException(
                "Upper bound '" + vHigh + "' is not a integer."
            );
        }

        if (low < 1) {
            throw new NumberToLargeException(
                "Lower bound '" + low + "' is lower as '1'."
            );
        }
        if (size() == 0) {
            throw new NumberToLargeException(
                "Lower bound '" + low + "' is larger as list size '" + size() + "'."
            );
        }
        if (high > size()) {
            throw new NumberToLargeException(
                "Upper bound '" + high + "' is larger as list size '" + size() + "'."
            );
        }

        // in java the index is one lower
        --low;

        int size = high - low;
        if (size < 0) {
            size = 0;
        }
        final SetlList result = new SetlList(size);
        for (int i = low; i < high; ++i) {
            result.addMember(state, list.get(i).clone());
        }
        return result;
    }

    @Override
    public Value lastMember() {
        if (size() < 1) {
            return Om.OM;
        }
        return list.get(list.size() - 1).clone();
    }


    @Override
    public Value maximumMember(final State state) throws SetlException {
<<<<<<< HEAD
        Value max = null;
        max = SetlDouble.NEGATIVE_INFINITY;
=======
        // Neutral element of max() is smallest value available
        Value max = Infinity.NEGATIVE;
>>>>>>> d50332de
        for (final Value v: list) {
            if (v.maximum(state, max).equals(v)) {
                max = v;
            }
        }
        return max.clone();
   }

    @Override
    public Value minimumMember(final State state) throws SetlException {
<<<<<<< HEAD
        Value min = null;
        min = SetlDouble.POSITIVE_INFINITY;
=======
        // Neutral element of min() is largest value available
        Value min = Infinity.POSITIVE;
>>>>>>> d50332de
        for (final Value v: list) {
            if (v.minimum(state, min).equals(v)) {
                min = v;
            }
        }
        return min.clone();
    }

    @Override
    public Value nextPermutation(final State state) throws SetlException {
        if (size() < 2) {
            return Om.OM;
        }

        final ArrayList<Value> p = new ArrayList<Value>(list);

        // Inspired by permutation from
        // http://code.google.com/p/algorithms-java/source/browse/trunk/src/main/java/com/google/code/Permutations.java?r=3
        int a = p.size() - 2;
        while (a >= 0 && p.get(a).compareTo(p.get(a + 1)) >= 0) {
            a--;
        }

        if (a == -1) {
            // this is already the last permutation
            return Om.OM;
        }

        int b = p.size() - 1;
        while (p.get(b).compareTo(p.get(a)) <= 0) {
            b--;
        }

        Value tmp = p.get(a);
        p.set(a, p.get(b));
        p.set(b, tmp);
        for (int i = a + 1, j = p.size() - 1; i < j; ++i, --j) {
            tmp = p.get(i);
            p.set(i,p.get(j));
            p.set(j,tmp);
        }

        return new SetlList(p);
    }

    @Override
    public SetlSet permutations(final State state) throws SetlException {
        if (state.isExecutionStopped) {
            throw new StopExecutionException("Interrupted");
        }
        if (size() == 0) {
            final SetlSet permutations = new SetlSet();
            permutations.addMember(state, clone());
            return permutations;
        }
        final SetlList  rest            = clone();
        final Value     last            = rest.removeLastMember();
        final SetlSet   permutatateRest = rest.permutations(state);
        final SetlSet   permutations    = new SetlSet();
        for (final Value permutation : permutatateRest) {
            final int size = permutation.size();
            for (int i = 0; i <= size; i++) {
                final SetlList  perm    = (SetlList) permutation.clone();
                perm.separateFromOriginal();
                perm.list.add(i, last.clone());
                permutations.addMember(state, perm);
            }
        }
        return permutations;
    }

    @Override
    public void removeMember(final Value element) {
        separateFromOriginal();
        list.remove(element);
        compress();
    }

    @Override
    public Value removeFirstMember() {
        if (size() < 1) {
            return Om.OM;
        }
        separateFromOriginal();
        final Value result = list.remove(0);
        compress();
        return result;
    }

    @Override
    public Value removeLastMember() {
        final int index = list.size() - 1;
        if (index < 0) {
            return Om.OM;
        }
        separateFromOriginal();
        final Value result = list.remove(index);
        compress();
        return result;
    }

    @Override
    public SetlList reverse(final State state) {
        final int               size    = list.size();
        // mark this list to be clone
        isCloned = true;
        // create reversed clone of this list
        final ArrayList<Value>  reverse = new ArrayList<Value>(size);
        for (int i = size - 1; i >= 0; --i) {
            reverse.add(list.get(i));
        }
        return new SetlList(reverse);
    }

    @Override
    public void setMember(final State state, final Value vIndex, final Value v) throws SetlException {
        separateFromOriginal();
        int index = 0;
        if (vIndex.isInteger() == SetlBoolean.TRUE) {
            index = vIndex.jIntValue();
        } else {
            throw new IncompatibleTypeException(
                "Index '" + vIndex + "' is not a integer."
            );
        }
        if (index < 1) {
            throw new NumberToLargeException(
                "Index '" + index + "' is lower as '1'."
            );
        }

        // in java the index is one lower
        --index;

        if (index >= list.size()) {
            if (v == Om.OM) {
                return; // nothing to do
            } else {
                list.ensureCapacity(index + 1);
                // fill gap from size to index with OM, if necessary
                while (index >= list.size()) {
                    list.add(Om.OM);
                }
            }
        }

        // set index to value
        list.set(index, v);

        if (v == Om.OM) {
            compress();
        }
    }

    @Override
    public SetlList shuffle(final State state) {
        final ArrayList<Value> list = new ArrayList<Value>(this.list);
        Collections.shuffle(list, state.getRandom());
        return new SetlList(list);
    }

    @Override
    public int size() {
        return list.size();
    }

    @Override
    public SetlList sort(final State state) {
        final ArrayList<Value> list = new ArrayList<Value>(this.list);
        Collections.sort(list);
        return new SetlList(list);
    }

    @Override
    public SetlList split(final State state, final Value pattern) throws IncompatibleTypeException {
        final SetlList  result    = new SetlList();
              SetlList  subResult = new SetlList();
        for (final Value v : list) {
            if (v.equals(pattern)) {
                result.addMember(state, subResult);
                subResult = new SetlList();
            } else {
                subResult.addMember(state, v.clone());
            }
        }

        result.addMember(state, subResult);

        return result;
    }

    /* string and char operations */

    @Override
    public void appendString(final State state, final StringBuilder sb, final int tabs) {
        TermConverter.valueToCodeFragment(this, false).appendString(state, sb, 0);
    }

    @Override
    public void canonical(final State state, final StringBuilder sb) {
        canonical(state, sb, true);
    }

    public void canonical(final State state, final StringBuilder sb, final boolean addBracktes) {
        if (addBracktes) {
            sb.append("[");
        }

        final Iterator<Value> iter = iterator();
        while (iter.hasNext()) {
            iter.next().canonical(state, sb);
            if (iter.hasNext()) {
                sb.append(", ");
            }
        }

        if (addBracktes) {
            sb.append("]");
        }
    }

    /* term operations */

    @Override
    public MatchResult matchesTerm(final State state, final Value other) throws SetlException {
        if (other == IgnoreDummy.ID) {
            return new MatchResult(true);
        } else if ( ! (other instanceof SetlList || other instanceof SetlString)) {
            return new MatchResult(false);
        }
        final IndexedCollectionValue otherCollection = (IndexedCollectionValue) other;

        if (list.size() == 1 && list.get(0) instanceof Term) {
            final MatchResult result = ExplicitListWithRest.matchTerm(state, (Term) list.get(0), otherCollection);
            if (result.isMatch()) {
                return result;
            }
        }

        if (list.size() != otherCollection.size()) {
            return new MatchResult(false);
        }

        // match all members
        final MatchResult       result      = new MatchResult(true);
        final Iterator<Value>   thisIter    = iterator();
        final Iterator<Value>   otherIter   = otherCollection.iterator();
        while (thisIter.hasNext() && otherIter.hasNext() && result.isMatch()) {
            final MatchResult   subResult   = thisIter.next().matchesTerm(state, otherIter.next());
            if (subResult.isMatch()) {
                result.addBindings(subResult);
            } else {
                return new MatchResult(false);
            }
        }

        return result;
    }

    @Override
    public Value toTerm(final State state) {
        final SetlList termList = new SetlList(list.size());
        for (final Value v: list) {
            termList.addMember(state, v.toTerm(state));
        }
        return termList;
    }

    /* comparisons */

    @Override
    public int compareTo(final Value v) {
        if (this == v) {
            return 0;
        } else if (v instanceof SetlList) {
            final Iterator<Value> iterFirst  = list.iterator();
            final Iterator<Value> iterSecond = ((SetlList) v).list.iterator();
            while (iterFirst.hasNext() && iterSecond.hasNext()) {
                final int cmp = iterFirst.next().compareTo(iterSecond.next());
                if (cmp == 0) {
                    continue;
                }
                return cmp;
            }
            if (iterFirst.hasNext()) {
                return 1;
            }
            if (iterSecond.hasNext()) {
                return -1;
            }
            return 0;
        } else {
            return this.compareToOrdering() - v.compareToOrdering();
        }
    }

<<<<<<< HEAD
    /* To compare "incomparable" values, e.g. of different types, the following
     * order is established and used in compareTo():
     * SetlError < Om < -Infinity < SetlBoolean < Rational & SetlDouble
     * < SetlString < SetlSet < SetlList < Term < ProcedureDefinition
     * < SetlObject < ConstructorDefinition < +Infinity
     * This ranking is necessary to allow sets and lists of different types.
     */
=======
>>>>>>> d50332de
    @Override
    protected int compareToOrdering() {
        return 800;
    }

    @Override
    public boolean equalTo(final Value v) {
        if (this == v) {
            return true;
        } else if (v instanceof SetlList) {
            final ArrayList<Value> other = ((SetlList) v).list;
            if (list.size() == other.size()) {
                final Iterator<Value> iterFirst  = list.iterator();
                final Iterator<Value> iterSecond = other.iterator();
                while (iterFirst.hasNext() && iterSecond.hasNext()) {
                    if ( ! iterFirst.next().equalTo(iterSecond.next())) {
                        return false;
                    }
                }
                return true;
            } else {
                return false;
            }
        } else {
            return false;
        }
    }

    private final static int initHashCode = SetlList.class.hashCode();

    @Override
    public int hashCode() {
        final int size = list.size();
        int hash = initHashCode + size;
        if (size >= 1) {
            hash = hash * 31 + list.get(0).hashCode();
            if (size >= 2) {
                hash = hash * 31 + list.get(size-1).hashCode();
            }
        }
        return hash;
    }
}
<|MERGE_RESOLUTION|>--- conflicted
+++ resolved
@@ -450,13 +450,8 @@
 
     @Override
     public Value maximumMember(final State state) throws SetlException {
-<<<<<<< HEAD
-        Value max = null;
-        max = SetlDouble.NEGATIVE_INFINITY;
-=======
         // Neutral element of max() is smallest value available
-        Value max = Infinity.NEGATIVE;
->>>>>>> d50332de
+        Value max = SetlError.BOTTOM;
         for (final Value v: list) {
             if (v.maximum(state, max).equals(v)) {
                 max = v;
@@ -467,13 +462,8 @@
 
     @Override
     public Value minimumMember(final State state) throws SetlException {
-<<<<<<< HEAD
-        Value min = null;
-        min = SetlDouble.POSITIVE_INFINITY;
-=======
         // Neutral element of min() is largest value available
-        Value min = Infinity.POSITIVE;
->>>>>>> d50332de
+        Value min = Top.TOP;
         for (final Value v: list) {
             if (v.minimum(state, min).equals(v)) {
                 min = v;
@@ -770,16 +760,6 @@
         }
     }
 
-<<<<<<< HEAD
-    /* To compare "incomparable" values, e.g. of different types, the following
-     * order is established and used in compareTo():
-     * SetlError < Om < -Infinity < SetlBoolean < Rational & SetlDouble
-     * < SetlString < SetlSet < SetlList < Term < ProcedureDefinition
-     * < SetlObject < ConstructorDefinition < +Infinity
-     * This ranking is necessary to allow sets and lists of different types.
-     */
-=======
->>>>>>> d50332de
     @Override
     protected int compareToOrdering() {
         return 800;
