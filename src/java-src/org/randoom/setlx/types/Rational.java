--- conflicted
+++ resolved
@@ -255,7 +255,7 @@
     @Override
     public double toJDoubleValue(final State state) throws NumberToLargeException {
         if (!jDoubleConvertable()) {
-            String msg = "The fraction " + nominator + "/" + denominator 
+            String msg = "The fraction " + nominator + "/" + denominator
                        + "is too big or too small";
             throw new NumberToLargeException(msg);
         }
@@ -604,33 +604,31 @@
     public Rational round(final State state) throws SetlException {
         if (isInteger) {
             return this;
-        } else {
-	    if (nominator.signum() > 0) {
-		BigInteger[] dr = nominator.divideAndRemainder(denominator);
-		BigInteger   a  = dr[0];
-		BigInteger   b  = dr[1];
-		BigInteger   b2 = b.multiply(new BigInteger("2"));
-		int cmp = b2.compareTo(denominator);
-		if (cmp < 0) {
-		    return new Rational(a);
-		} else {
-		    return new Rational(a.add(BigInteger.ONE));
-		}
-	    } else {
-		BigInteger   nn = nominator.negate();
-		BigInteger[] dr = nn.divideAndRemainder(denominator);
-		BigInteger   a  = dr[0];
-		BigInteger   b  = dr[1];
-		BigInteger   b2 = b.multiply(new BigInteger("2"));
-		BigInteger   result;
-		int cmp = b2.compareTo(denominator);
-		if (cmp < 0) {
-		    result = a;
-		} else {
-		    result = a.add(BigInteger.ONE);
-		}
-		return new Rational(result.negate());
-	    }
+        } else if (nominator.signum() > 0) {
+            BigInteger[] dr = nominator.divideAndRemainder(denominator);
+            BigInteger   a  = dr[0];
+            BigInteger   b  = dr[1];
+            BigInteger   b2 = b.multiply(new BigInteger("2"));
+            int cmp = b2.compareTo(denominator);
+            if (cmp < 0) {
+                return new Rational(a);
+            } else {
+                return new Rational(a.add(BigInteger.ONE));
+            }
+        } else /* if (nominator.signum() <= 0) */ {
+            BigInteger   nn = nominator.negate();
+            BigInteger[] dr = nn.divideAndRemainder(denominator);
+            BigInteger   a  = dr[0];
+            BigInteger   b  = dr[1];
+            BigInteger   b2 = b.multiply(new BigInteger("2"));
+            BigInteger   result;
+            int cmp = b2.compareTo(denominator);
+            if (cmp < 0) {
+                result = a;
+            } else {
+                result = a.add(BigInteger.ONE);
+            }
+            return new Rational(result.negate());
         }
     }
 
@@ -690,18 +688,6 @@
 
     /* comparisons */
 
-<<<<<<< HEAD
-    /* Compare two Values.  Return value is < 0 if this value is less than the
-     * value given as argument, > 0 if its greater and == 0 if both values
-     * contain the same elements.
-     * Useful output is only possible if both values are of the same type.
-     * "incomparable" values, e.g. of different types are ranked as follows:
-     * SetlError < Om < SetlBoolean < Rational & Real & SetlDouble < SetlString
-     * < SetlSet < SetlList < Term < ProcedureDefinition 
-     * This ranking is necessary to allow sets and lists of different types.
-     */
-=======
->>>>>>> d50332de
     @Override
     public int compareTo(final Value v) {
         if (this == v) {
@@ -724,16 +710,6 @@
         }
     }
 
-<<<<<<< HEAD
-    /* To compare "incomparable" values, e.g. of different types, the following
-     * order is established and used in compareTo():
-     * SetlError < Om < SetlBoolean < Rational & Real & SetlDouble
-     * < SetlString < SetlSet < SetlList < Term < ProcedureDefinition
-     * < SetlObject < ConstructorDefinition
-     * This ranking is necessary to allow sets and lists of different types.
-     */
-=======
->>>>>>> d50332de
     @Override
     protected int compareToOrdering() {
         return 500;
