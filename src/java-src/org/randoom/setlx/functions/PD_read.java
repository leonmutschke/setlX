package org.randoom.setlx.functions;

import org.randoom.setlx.exceptions.JVMIOException;
import org.randoom.setlx.exceptions.SetlException;
import org.randoom.setlx.types.Om;
import org.randoom.setlx.types.SetlString;
import org.randoom.setlx.types.Value;
import org.randoom.setlx.utilities.State;

import java.util.List;

/**
 * read(message, ...) : Prompts the user with `message', then reads from
 *                      stdin until user enters at least one character.
 *                      Converts input into integer or double if possible.
 */
public class PD_read extends PreDefinedProcedure {
    /** Definition of the PreDefinedProcedure `read'. */
    public final static PreDefinedProcedure DEFINITION = new PD_read();

    private PD_read() {
        super();
        addParameter("message");
        enableUnlimitedParameters();
        setMinimumNumberOfParameters(0);
    }

    @Override
    public Value execute(final State state, final List<Value> args, final List<Value> writeBackVars) throws SetlException {
<<<<<<< HEAD
        Value               inputValue = Om.OM;
        String              input      = null;
        final StringBuilder prompt     = new StringBuilder();
        if (args.size() == 0) {
            prompt.append(": ");
=======
        Value          inputValue = Om.OM;
        String         input      = null;
        String         prompt     = null;
        if (args.isEmpty()) {
            prompt = ": ";
>>>>>>> ce7e0100
        } else {
            for (final Value arg : args) {
                arg.appendUnquotedString(state, prompt, 0);
            }
        }
        try {
            do {
                state.prompt(prompt.toString());
                input = state.inReadLine();
                if (input != null) {
                    input = input.trim();
                }
            } while (input != null && input.equals(""));
        } catch (final JVMIOException ioe) {
            state.errWriteLn("IO error trying to read from stdin!");
        }

        if (input != null) {
            inputValue = new SetlString(input);
            if (inputValue.toInteger(state) != Om.OM) {
                inputValue = inputValue.toInteger(state);
            } else if (inputValue.toDouble(state) != Om.OM) {
                inputValue = inputValue.toDouble(state);
            }
        } else {
            inputValue = Om.OM;
        }

        return inputValue;
    }
}
<|MERGE_RESOLUTION|>--- conflicted
+++ resolved
@@ -27,19 +27,11 @@
 
     @Override
     public Value execute(final State state, final List<Value> args, final List<Value> writeBackVars) throws SetlException {
-<<<<<<< HEAD
         Value               inputValue = Om.OM;
         String              input      = null;
         final StringBuilder prompt     = new StringBuilder();
-        if (args.size() == 0) {
+        if (args.isEmpty()) {
             prompt.append(": ");
-=======
-        Value          inputValue = Om.OM;
-        String         input      = null;
-        String         prompt     = null;
-        if (args.isEmpty()) {
-            prompt = ": ";
->>>>>>> ce7e0100
         } else {
             for (final Value arg : args) {
                 arg.appendUnquotedString(state, prompt, 0);
