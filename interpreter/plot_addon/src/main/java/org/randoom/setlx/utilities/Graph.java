--- conflicted
+++ resolved
@@ -74,17 +74,6 @@
 
     private String yfunction = "";
 
-<<<<<<< HEAD
-    public boolean isBullet() {
-        return bullet;
-    }
-
-    public void setBullet(boolean bullet) {
-        this.bullet = bullet;
-    }
-
-    private boolean bullet;
-=======
     public boolean isBullets() {
         return bullets;
     }
@@ -94,8 +83,6 @@
     }
 
     private boolean bullets;
->>>>>>> 58dd5634
-
 
     @Override
     public Value clone() {
