package org.randoom.setlx.utilities;

import org.jfree.chart.ChartColor;
import org.jfree.chart.ChartPanel;
import org.jfree.chart.JFreeChart;
import org.jfree.chart.axis.NumberAxis;
import org.jfree.chart.axis.ValueAxis;
import org.jfree.chart.plot.XYPlot;
<<<<<<< HEAD
import org.jfree.chart.renderer.xy.*;
import org.jfree.chart.title.LegendTitle;
=======
import org.jfree.chart.renderer.xy.XYDifferenceRenderer;
import org.jfree.chart.renderer.xy.XYDotRenderer;
import org.jfree.chart.renderer.xy.XYItemRenderer;
import org.jfree.chart.renderer.xy.XYLineAndShapeRenderer;
>>>>>>> 58dd5634
import org.jfree.data.xy.XYSeries;
import org.jfree.data.xy.XYSeriesCollection;

import javax.swing.*;
import java.awt.*;
import java.util.ArrayList;
import java.util.List;


public class DrawFrame extends JFrame {
    private double x_Min;
    private double x_Max;
    private double y_Min;
    private double y_Max;

    private List<Graph> functions = new ArrayList<>();
    private ValueAxis xAxis;
    private ValueAxis yAxis;
    private JPanel jPanel;
    XYPlot plot;
    private int chartCount;
    private JFreeChart chart;
    ChartPanel chartPanel;
    LegendTitle legend;

    public void setTitle(String title){
        chartPanel.setName(title);
    }

    public void setLabel(String xLabel, String yLabel){
        plot.getDomainAxis().setLabel(xLabel);
        plot.getRangeAxis().setLabel(yLabel);
    }
    public void setxAxis(ValueAxis xAxis) {
        this.xAxis = xAxis;
        if(plot !=null){
            plot.setDomainAxis(this.xAxis);
        }
    }

    public void modxScale(double x_Min, double x_Max){
        this.x_Max = x_Max;
        this.x_Min = x_Min;
        ValueAxis axis = plot.getDomainAxis();
        axis.setLowerBound(this.x_Min);
        axis.setUpperBound(this.x_Max);
        if(chartCount != 0) {
            chartCount = 0;
            jPanel.remove(chartPanel);
            List<Graph> func = new ArrayList<>(functions);
            functions.clear();
            for(Graph item:func){
                if(!item.getFunctionstring().isEmpty()){
                    this.addDataset(item.getTitle(), item.getFunctionstring(), item.isArea(), item.getColor());
                }
                else if(!item.getXfunction().isEmpty()){
                    this.addParamDataset(item.getTitle(), item.getXfunction(), item.getYfunction(), item.isArea(), item.getColor());
                }
                else if(item.getFunction() != null){
                    if(item.isBullets()){
                        this.addBulletDataset(item.getTitle(), item.getFunction(), item.getColor());
                    }else{
                        this.addListDataset(item.getTitle(), item.getFunction(), item.isArea(), item.getColor());
                    }
                }
            }
        }
    }
    public void modyScale(double y_Min, double y_Max){
        this.y_Max = y_Max;
        this.y_Min = y_Min;
        ValueAxis axis = plot.getRangeAxis();
        axis.setLowerBound(this.y_Min);
        axis.setUpperBound(this.y_Max);
    }

    public void setyAxis(ValueAxis yAxis) {
        this.yAxis = yAxis;
        if(plot !=null){
            plot.setRangeAxis(this.yAxis);
        }
    }
    public DrawFrame(String title) {
        super(title);
        chartCount = 0;
        jPanel = new JPanel();
        jPanel.setName(title);
        add(jPanel, BorderLayout.CENTER);
        setSize(640, 480);
        setDefaultCloseOperation(WindowConstants.EXIT_ON_CLOSE);
        setLocationRelativeTo(null);
        x_Min = -10.0;
        x_Max = 10.0;
        xAxis = new NumberAxis("x");
        yAxis = new NumberAxis("y");
        plot = null;
    }

    public Graph addDataset(String title, String function, boolean area, Color color) {

        Graph plotfun = new Graph(title, area);
        plotfun.setFunctionstring(function);
        functions.add(plotfun);
        XYSeries series = new XYSeries(title, true, false);
        CalcFunction calc = new CalcFunction(function);
        XYItemRenderer renderer;
        if(area){
            renderer = new XYDifferenceRenderer();
        }
        else{
            renderer = new XYLineAndShapeRenderer(true, false);
        }
        renderer.setSeriesPaint(0, color);
        double x = x_Min;
        double step = (x_Max - x_Min)/200;
        while(x<=x_Max){
            series.add(x,calc.calcYfromX(x));
            x += step;
        }
        XYSeriesCollection col = new XYSeriesCollection(series);
        if(plot == null){
            plot = new XYPlot(col, xAxis, yAxis, renderer);
        }
        else{
            plot.setDataset(chartCount, col);
            plot.setRenderer(chartCount, renderer);
        }
        this.redraw();
        System.out.println("return");
        return plotfun;
    }
    private void redraw(){
        System.out.println("redraw");
        if(chartCount != 0) {
            jPanel.remove(chartPanel);
        }
        chart = new JFreeChart("title", JFreeChart.DEFAULT_TITLE_FONT, plot, true);

        chartPanel = new ChartPanel(chart, true, true, true, true, true);

        jPanel.add(chartPanel);

        this.pack();
        chartCount++;
        System.out.println("redraw end");
    }
    public Graph addListDataset(String title, List<List<Double>> function, boolean area, Color color){
        Graph plotfun = new Graph(title, area);
        plotfun.setFunction(function);
<<<<<<< HEAD
        plotfun.setBullet(false);
=======
        plotfun.setBullets(false);
>>>>>>> 58dd5634
        functions.add(plotfun);

        XYSeries series = new XYSeries(title, false, true);
        XYItemRenderer renderer;
        if(area){
            renderer = new XYDifferenceRenderer();
        }
        else{
            renderer = new XYSplineRenderer();
        }
        renderer.setSeriesPaint(0, color);
        for(List<Double> element: function){
            series.add(element.get(0), element.get(1));
        }
        XYSeriesCollection col = new XYSeriesCollection(series);

        if(plot == null){
            plot = new XYPlot(col, xAxis, yAxis, renderer);
        }
        else{
            plot.setDataset(chartCount, col);
            plot.setRenderer(chartCount, renderer);
        }
        this.redraw();
        return plotfun;
    }
    public Graph addBulletDataset(String title, List<List<Double>> bullets, Color color){
        System.out.println("add Bulletset");
        Graph plotfun = new Graph(title, false);
        plotfun.setFunction(bullets);
        plotfun.setBullets(true);
        functions.add(plotfun);
        System.out.println("newSeries");
        XYSeries series = new XYSeries(title, false, true);
        XYItemRenderer renderer;
        renderer = new XYDotRenderer();
        System.out.println("renderer");
        renderer.setSeriesPaint(0, color);
        for(List<Double> element: bullets){
            series.add(element.get(0), element.get(1));
        }
        XYSeriesCollection col = new XYSeriesCollection(series);

<<<<<<< HEAD
    public Graph addBulletDataset(String title, List<List<Double>> bullets,  Color color){
         Graph plotfun = new Graph(title, false);
        plotfun.setFunction(bullets);
        plotfun.setBullet(true);
        functions.add(plotfun);
        XYSeries series = new XYSeries(title, false, true);
        XYItemRenderer renderer;
        renderer = new XYDotRenderer();
        renderer.setSeriesPaint(0, color);
        for(List<Double> element: bullets){
            series.add(element.get(0), element.get(1));
        }
        XYSeriesCollection col = new XYSeriesCollection(series);

=======
>>>>>>> 58dd5634
        if(plot == null){
            plot = new XYPlot(col, xAxis, yAxis, renderer);
        }
        else{
            plot.setDataset(chartCount, col);
            plot.setRenderer(chartCount, renderer);
        }
<<<<<<< HEAD
        this.redraw();
=======
        System.out.println("redraw");
        this.redraw();
        System.out.println("return");
>>>>>>> 58dd5634
        return plotfun;
    }
    public Graph addParamDataset(String title, String xfunction, String yfunction, boolean area, Color color){
        Graph plotfun = new Graph(title, area);
        plotfun.setXfunction(xfunction);
        plotfun.setYfunction(yfunction);
        functions.add(plotfun);
        XYSeries series = new XYSeries(title, true, false);
        CalcFunction xcalc = new CalcFunction(xfunction);
        CalcFunction ycalc = new CalcFunction(yfunction);
        XYItemRenderer renderer;
        if(area){
            renderer = new XYDifferenceRenderer();
        }
        else{
            renderer = new XYLineAndShapeRenderer(true, false);
        }
        renderer.setSeriesPaint(0, color);
        for(double x=-50; x<=50;x+=0.1){
            series.add(xcalc.calcYfromX(x),ycalc.calcYfromX(x));
        }
        XYSeriesCollection col = new XYSeriesCollection(series);

        if(plot == null){
            plot = new XYPlot(col, xAxis, yAxis, renderer);
        }
        else{
            plot.setDataset(chartCount, col);
            plot.setRenderer(chartCount, renderer);
        }
        this.redraw();
        return plotfun;
    }

    public void removeGraph(Graph graph){
        functions.remove(graph);
        this.modxScale(this.x_Min, this.x_Max);
    }
}<|MERGE_RESOLUTION|>--- conflicted
+++ resolved
@@ -6,15 +6,15 @@
 import org.jfree.chart.axis.NumberAxis;
 import org.jfree.chart.axis.ValueAxis;
 import org.jfree.chart.plot.XYPlot;
-<<<<<<< HEAD
+
 import org.jfree.chart.renderer.xy.*;
 import org.jfree.chart.title.LegendTitle;
-=======
+
 import org.jfree.chart.renderer.xy.XYDifferenceRenderer;
 import org.jfree.chart.renderer.xy.XYDotRenderer;
 import org.jfree.chart.renderer.xy.XYItemRenderer;
 import org.jfree.chart.renderer.xy.XYLineAndShapeRenderer;
->>>>>>> 58dd5634
+
 import org.jfree.data.xy.XYSeries;
 import org.jfree.data.xy.XYSeriesCollection;
 
@@ -164,11 +164,7 @@
     public Graph addListDataset(String title, List<List<Double>> function, boolean area, Color color){
         Graph plotfun = new Graph(title, area);
         plotfun.setFunction(function);
-<<<<<<< HEAD
-        plotfun.setBullet(false);
-=======
         plotfun.setBullets(false);
->>>>>>> 58dd5634
         functions.add(plotfun);
 
         XYSeries series = new XYSeries(title, false, true);
@@ -212,37 +208,15 @@
         }
         XYSeriesCollection col = new XYSeriesCollection(series);
 
-<<<<<<< HEAD
-    public Graph addBulletDataset(String title, List<List<Double>> bullets,  Color color){
-         Graph plotfun = new Graph(title, false);
-        plotfun.setFunction(bullets);
-        plotfun.setBullet(true);
-        functions.add(plotfun);
-        XYSeries series = new XYSeries(title, false, true);
-        XYItemRenderer renderer;
-        renderer = new XYDotRenderer();
-        renderer.setSeriesPaint(0, color);
-        for(List<Double> element: bullets){
-            series.add(element.get(0), element.get(1));
-        }
-        XYSeriesCollection col = new XYSeriesCollection(series);
-
-=======
->>>>>>> 58dd5634
-        if(plot == null){
-            plot = new XYPlot(col, xAxis, yAxis, renderer);
-        }
-        else{
-            plot.setDataset(chartCount, col);
-            plot.setRenderer(chartCount, renderer);
-        }
-<<<<<<< HEAD
-        this.redraw();
-=======
-        System.out.println("redraw");
-        this.redraw();
-        System.out.println("return");
->>>>>>> 58dd5634
+        if(plot == null){
+            plot = new XYPlot(col, xAxis, yAxis, renderer);
+        }
+        else{
+            plot.setDataset(chartCount, col);
+            plot.setRenderer(chartCount, renderer);
+        }
+
+        this.redraw();
         return plotfun;
     }
     public Graph addParamDataset(String title, String xfunction, String yfunction, boolean area, Color color){
