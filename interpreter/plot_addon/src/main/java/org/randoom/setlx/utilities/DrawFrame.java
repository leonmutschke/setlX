--- conflicted
+++ resolved
@@ -58,7 +58,7 @@
 
     public void setTitle(String title) {
         this.title = title;
-        if(chartPanel != null){
+        if (chartPanel != null) {
             chartPanel.setName(title);
         }
     }
@@ -84,7 +84,7 @@
         remakeFunctions();
     }
 
-    private void remakeFunctions() throws SetlException{
+    private void remakeFunctions() throws SetlException {
 
         plot = new XYPlot(new XYSeriesCollection(), xAxis, yAxis, new XYLineAndShapeRenderer());
         this.redraw();
@@ -92,7 +92,7 @@
         functions.clear();
         for (Graph item : func) {
             if (!item.getFunctionstring().isEmpty()) {
-                this.addDataset(item.getTitle(), item.getFunctionstring(), item.getInterpreterState() , item.isArea(), item.getColor());
+                this.addDataset(item.getTitle(), item.getFunctionstring(), item.getInterpreterState(), item.isArea(), item.getColor());
             } else if (!item.getXfunction().isEmpty()) {
                 this.addParamDataset(item.getTitle(), item.getXfunction(), item.getYfunction(), item.getInterpreterState(), item.isArea(), item.getColor(), item.getCoordinates());
             } else if (item.getFunction() != null) {
@@ -101,9 +101,9 @@
                 } else {
                     this.addListDataset(item.getTitle(), item.getFunction(), item.isArea(), item.getColor());
                 }
-            } else if(item.getCoordinates() != null){
+            } else if (item.getCoordinates() != null) {
                 this.addTextLabel(item.getCoordinates(), item.getTitle());
-            } else{
+            } else {
                 System.out.println("Something went horribly wrong. \n If you get the error, contact us, get a coffee and wait for a solution");
             }
         }
@@ -199,7 +199,8 @@
         this.redraw();
         return plotfun;
     }
-    public Graph addTextLabel(List<Double> coordinates, String text){
+
+    public Graph addTextLabel(List<Double> coordinates, String text) {
         Graph labelGraph = new Graph(text, false, new State());
         labelGraph.setCoordinates(coordinates);
         functions.add(labelGraph);
@@ -213,6 +214,7 @@
         this.redraw();
         return labelGraph;
     }
+
     public Graph addBulletDataset(String title, List<List<Double>> bullets, Color color) {
 
         Graph plotfun = new Graph(title, false, new State());
@@ -241,27 +243,17 @@
         return plotfun;
     }
 
-<<<<<<< HEAD
     public Graph addParamDataset(String title, String xfunction, String yfunction, State interpreterState, boolean area, Color color, List<Double> limits) throws SetlException {
         Graph plotfun = new Graph(title, area, interpreterState);
-=======
-    public Graph addParamDataset(String title, String xfunction, String yfunction, boolean area, Color color, List<Double> limits) throws SetlException {
-
-        Graph plotfun = new Graph(title, area);
->>>>>>> 41b7febe
         plotfun.setXfunction(xfunction);
         plotfun.setYfunction(yfunction);
         plotfun.setCoordinates(limits);
         functions.add(plotfun);
-<<<<<<< HEAD
+
         XYSeries series = new XYSeries(title, true, false);
         CalcFunction xcalc = new CalcFunction(xfunction, interpreterState);
         CalcFunction ycalc = new CalcFunction(yfunction, interpreterState);
-=======
-        XYSeries series = new XYSeries(title, false, true);
-        CalcFunction xcalc = new CalcFunction(xfunction);
-        CalcFunction ycalc = new CalcFunction(yfunction);
->>>>>>> 41b7febe
+
         XYItemRenderer renderer;
         if (area) {
             renderer = new XYDifferenceRenderer();
@@ -269,7 +261,7 @@
             renderer = new XYLineAndShapeRenderer(true, false);
         }
         renderer.setSeriesPaint(0, color);
-        double step = (limits.get(1)- limits.get(0))/200;
+        double step = (limits.get(1) - limits.get(0)) / 200;
         for (double x = limits.get(0); x <= limits.get(1); x += step) {
             series.add(xcalc.calcYfromX(x), ycalc.calcYfromX(x));
         }
@@ -287,7 +279,7 @@
 
     public void removeGraph(Graph graph) throws SetlException {
         boolean ispresent = functions.remove(graph);
-        if(!ispresent){
+        if (!ispresent) {
             System.out.println("nicht gelöscht");
         }
         remakeFunctions();
