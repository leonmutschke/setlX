--- conflicted
+++ resolved
@@ -2,10 +2,8 @@
 
 
 import org.jfree.chart.ChartColor;
-<<<<<<< HEAD
 import org.jfree.chart.ChartPanel;
-=======
->>>>>>> 58dd5634
+
 import org.jfree.chart.axis.*;
 
 import java.awt.*;
@@ -162,18 +160,8 @@
 
 
     @Override
-<<<<<<< HEAD
     public Graph addBullets(Canvas canvas, List<List<Double>> bullets, List<Integer> color) {
         return canvas.getFrame().addBulletDataset("Bullets", bullets, new ChartColor(color.get(0), color.get(1), color.get(2)));
-=======
-    public Graph addBullet(Canvas canvas, List<List<Double>> bullets, List<Integer> color) {
-        System.out.println("add Bullet");
-        System.out.print(color.get(0));
-        System.out.print(color.get(1));
-        System.out.print(color.get(2));
-
-        return canvas.getFrame().addBulletDataset("bullets", bullets, new Color(color.get(0), color.get(1), color.get(2)));
->>>>>>> 58dd5634
     }
 
     public static ConnectJFreeChart getInstance() {
