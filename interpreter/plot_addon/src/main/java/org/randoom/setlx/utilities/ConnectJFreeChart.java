package org.randoom.setlx.utilities;


import org.jfree.chart.ChartColor;
import org.jfree.chart.ChartPanel;
import org.jfree.chart.axis.LogarithmicAxis;
import org.jfree.chart.axis.NumberAxis;
import org.randoom.setlx.exceptions.FileNotWritableException;
import org.randoom.setlx.exceptions.SetlException;

import javax.imageio.ImageIO;
import java.awt.*;
import java.awt.image.BufferedImage;
import java.io.File;
import java.io.IOException;
import java.util.List;

public class ConnectJFreeChart implements SetlXPlot {


    private static ConnectJFreeChart connector;

    public static ConnectJFreeChart getInstance() {
        if (connector == null) {
            connector = new ConnectJFreeChart();
        }
        return connector;
    }

    @Override
    public Canvas createCanvas() {
        DrawFrame frame = new DrawFrame("Graphic output");
        frame.setVisible(true);
        return new Canvas(frame);

    }

    @Override
    public Canvas createCanvas(String titel) {

        DrawFrame frame = new DrawFrame(titel);
        frame.setVisible(true);
        return new Canvas(frame);

    }

    @Override
    public Graph addGraph(Canvas canvas, String function, String name, State interpreterState) throws SetlException {
        return canvas.getFrame().addDataset(name, function, interpreterState, false, new ChartColor(0, 0, 0));
    }

    @Override
    public Graph addGraph(Canvas canvas, String function, String name, State interpreterState, List<Integer> color) throws SetlException {
        return canvas.getFrame().addDataset(name, function, interpreterState, false, new ChartColor(color.get(0), color.get(1), color.get(2)));
    }

    @Override
    public Graph addGraph(Canvas canvas, String function, String name, State interpreterState, List<Integer> color, boolean plotArea) throws SetlException {
        return canvas.getFrame().addDataset(name, function, interpreterState, plotArea, new ChartColor(color.get(0), color.get(1), color.get(2)));
    }

    @Override
    public Graph addListGraph(Canvas canvas, List<List<Double>> function, String name) {
        return canvas.getFrame().addListDataset(name, function, false, new ChartColor(0, 0, 0));
    }

    @Override
    public Graph addListGraph(Canvas canvas, List<List<Double>> function, String name, List<Integer> color) {
        return canvas.getFrame().addListDataset(name, function, false, new ChartColor(color.get(0), color.get(1), color.get(2)));

    }

    @Override
    public Graph addListGraph(Canvas canvas, List<List<Double>> function, String name, List<Integer> color, boolean plotArea) {
        return canvas.getFrame().addListDataset(name, function, plotArea, new ChartColor(color.get(0), color.get(1), color.get(2)));
    }

    @Override
<<<<<<< HEAD
    public Graph addParamGraph(Canvas canvas, String xfunction, String yfunction, String name, State interpreterState, List<Double> limits) throws SetlException {
        return canvas.getFrame().addParamDataset(name, xfunction, yfunction, interpreterState, false, new ChartColor(0, 0, 0), limits);
=======
    public Graph addParamGraph(Canvas canvas, String xfunction, String yfunction, String name, List<Double> limits) throws SetlException {

        return canvas.getFrame().addParamDataset(name, xfunction, yfunction, false, new ChartColor(0, 0, 0), limits);
>>>>>>> 41b7febe
    }

    @Override
    public Graph addParamGraph(Canvas canvas, String xfunction, String yfunction, String name, State interpreterState, List<Integer> color, List<Double> limits) throws SetlException {
        return canvas.getFrame().addParamDataset(name, xfunction, yfunction, interpreterState, false, new ChartColor(color.get(0), color.get(1), color.get(2)), limits);

    }

    @Override
    public Graph addParamGraph(Canvas canvas, String xfunction, String yfunction, String name, State interpreterState, List<Integer> color, Boolean plotArea, List<Double> limits) throws SetlException {
        return canvas.getFrame().addParamDataset(name, xfunction, yfunction, interpreterState, plotArea, new ChartColor(color.get(0), color.get(1), color.get(2)), limits);
    }

    @Override
    public Graph addChart(Canvas canvas, String chartType, List values) {
        return null;
    }

    @Override
    public Graph addChart(Canvas canvas, String chartType, List values, String name) {
        return null;
    }

    @Override
    public void removeGraph(Canvas canvas, Graph graph) throws SetlException {
        canvas.getFrame().removeGraph(graph);
    }

    @Override
    public void labelAxis(Canvas canvas, String xLabel, String yLabel) {
        canvas.getFrame().setLabel(xLabel, yLabel);
    }

    @Override
    public Graph addLabel(Canvas canvas, List<Double> coordinates, String text) {
        return canvas.getFrame().addTextLabel(coordinates, text);
    }

    @Override
    public void defineTitle(Canvas canvas, String title) {
        canvas.getFrame().setTitle(title);
    }

    @Override
    public void legendVisible(Canvas canvas, Boolean visible) {
        ChartPanel chartPanel = canvas.getFrame().chartPanel;
        if (visible) {
            if (chartPanel.getChart().getLegend() == null) {
                chartPanel.getChart().addLegend(canvas.getFrame().legend);
            }
        } else {
            canvas.getFrame().legend = chartPanel.getChart().getLegend();
            chartPanel.getChart().removeLegend();
        }
    }

    @Override
    public void modScale(Canvas canvas, double xMin, double xMax, double yMin, double yMax) throws SetlException {
        canvas.getFrame().modyScale(yMin, yMax);
        canvas.getFrame().modxScale(xMin, xMax);
    }

    @Override
    public void exportCanvas(Canvas canvas, String path) throws FileNotWritableException {
        System.out.println("test");
        BufferedImage image = new BufferedImage(canvas.getFrame().getWidth(), canvas.getFrame().getHeight(), BufferedImage.TYPE_INT_RGB);
        Graphics2D graphics2D= image.createGraphics();
        canvas.getFrame().paint(graphics2D);
        try {
            ImageIO.write(image, "png", new File(path+".png"));
        }
        catch (IOException except){
            throw new FileNotWritableException("write couldnt be completed", except);
        }

    }

    @Override
    public void modScaleType(Canvas canvas, String xType, String yType) {

        if (xType.equalsIgnoreCase("log")) {
            canvas.getFrame().setxAxis(new LogarithmicAxis(canvas.getFrame().getxAxis().getLabel()));
        } else if (xType.equalsIgnoreCase("num")) {
            canvas.getFrame().setxAxis(new NumberAxis(canvas.getFrame().getxAxis().getLabel()));
        } else {
            System.out.println("Wrong x-Axis type, use log or num");
        }
        if (yType.equalsIgnoreCase("log")) {
            canvas.getFrame().setyAxis(new LogarithmicAxis(canvas.getFrame().getyAxis().getLabel()));
        } else if (yType.equalsIgnoreCase("num")) {
            canvas.getFrame().setyAxis(new NumberAxis(canvas.getFrame().getyAxis().getLabel()));
        } else {
            System.out.println("Wrong y-Axis type, use log or num");
        }

    }

    @Override
    public Graph addBullets(Canvas canvas, List<List<Double>> bullets){
        return canvas.getFrame().addBulletDataset("Bullets", bullets, new ChartColor(0,0,0));
    }

    @Override
    public Graph addBullets(Canvas canvas, List<List<Double>> bullets, List<Integer> color) {
        return canvas.getFrame().addBulletDataset("Bullets", bullets, new ChartColor(color.get(0), color.get(1), color.get(2)));
    }
}<|MERGE_RESOLUTION|>--- conflicted
+++ resolved
@@ -76,14 +76,8 @@
     }
 
     @Override
-<<<<<<< HEAD
     public Graph addParamGraph(Canvas canvas, String xfunction, String yfunction, String name, State interpreterState, List<Double> limits) throws SetlException {
         return canvas.getFrame().addParamDataset(name, xfunction, yfunction, interpreterState, false, new ChartColor(0, 0, 0), limits);
-=======
-    public Graph addParamGraph(Canvas canvas, String xfunction, String yfunction, String name, List<Double> limits) throws SetlException {
-
-        return canvas.getFrame().addParamDataset(name, xfunction, yfunction, false, new ChartColor(0, 0, 0), limits);
->>>>>>> 41b7febe
     }
 
     @Override
@@ -150,12 +144,11 @@
     public void exportCanvas(Canvas canvas, String path) throws FileNotWritableException {
         System.out.println("test");
         BufferedImage image = new BufferedImage(canvas.getFrame().getWidth(), canvas.getFrame().getHeight(), BufferedImage.TYPE_INT_RGB);
-        Graphics2D graphics2D= image.createGraphics();
+        Graphics2D graphics2D = image.createGraphics();
         canvas.getFrame().paint(graphics2D);
         try {
-            ImageIO.write(image, "png", new File(path+".png"));
-        }
-        catch (IOException except){
+            ImageIO.write(image, "png", new File(path + ".png"));
+        } catch (IOException except) {
             throw new FileNotWritableException("write couldnt be completed", except);
         }
 
@@ -182,8 +175,8 @@
     }
 
     @Override
-    public Graph addBullets(Canvas canvas, List<List<Double>> bullets){
-        return canvas.getFrame().addBulletDataset("Bullets", bullets, new ChartColor(0,0,0));
+    public Graph addBullets(Canvas canvas, List<List<Double>> bullets) {
+        return canvas.getFrame().addBulletDataset("Bullets", bullets, new ChartColor(0, 0, 0));
     }
 
     @Override
