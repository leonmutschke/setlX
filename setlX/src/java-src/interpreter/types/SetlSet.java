--- conflicted
+++ resolved
@@ -261,29 +261,12 @@
                 if (list.size() == 2) {
                     if (list.getMember(new SetlInt(1)).equals(index)) {
                         if (found || v == Om.OM) {
-<<<<<<< HEAD
-                            /* Remove all other matching pairs after at least
-                               one was found. Also remove pair if set to om   */
-                            delete.add(element);
-                        } else {
-                            try {
-                                list.setMember(new SetlInt(2), v);
-                                found = true;
-                            } catch (NumberToLargeException ne) {
-                                // the index can not be out of range when size() == 2
-                            }
-                        }
-                    } else if (found) {
-                         /*  This pair does not match after at least one
-                             matching one was found.
-=======
                             // Remove all matching pairs
                             delete.add(element);
                         }
                     } else if (delete.size() > 0) {
                          /*  This pair does not match after at least one
                              matching one was marked for deletion.
->>>>>>> f6f38008
                              Because this set is ordered there can't be any
                              more maching pairs left in this map.             */
                         break;
@@ -300,13 +283,8 @@
         for (Value element: delete) {
             mSet.getSet().remove(element);
         }
-<<<<<<< HEAD
-        /* to get here this set must be empty or a map without pair matching index */
-        if ( ! found && v != Om.OM) {
-=======
         /* to get here this set must be empty or a map without a pair matching the index */
         if (v != Om.OM) {
->>>>>>> f6f38008
             // add new pair [index, value] to this set
             SetlList pair = new SetlList();
             pair.addMember(index);
