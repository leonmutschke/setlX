package interpreter.utilities;

import interpreter.exceptions.SetlException;
import interpreter.exceptions.TermConversionException;
import interpreter.expressions.Expr;
import interpreter.types.CollectionValue;
import interpreter.types.SetlInt;
import interpreter.types.SetlString;
import interpreter.types.Term;
import interpreter.types.Value;

/*
grammar rule:
range
    : expr (',' expr)? '..' expr
    ;

implemented here as:
      ====      ====        ====
     mStart    mSecond      mStop
*/

public class Range extends Constructor {
    // functional character used in terms
    /*package*/ final static String FUNCTIONAL_CHARACTER = "'range";

    private Expr mStart;
    private Expr mSecond;
    private Expr mStop;

    public Range(Expr start, Expr second, Expr stop) {
        mStart  = start;
        mSecond = second;
        mStop   = stop;
    }

    public void fillCollection(CollectionValue collection) throws SetlException {
        Value start = mStart.eval();
        Value step  = null;
        // compute step
        if (mSecond != null) {
            step = mSecond.eval().difference(start);
        } else {
            step = new SetlInt(1);
        }
        start.fillCollectionWithinRange(step, mStop.eval(), collection);
    }

    /* string operations */

    public String toString(int tabs) {
        String r = mStart.toString(tabs);
        if (mSecond != null) {
            r += ", " + mSecond.toString(tabs);
        }
        return r + " .. " + mStop.toString(tabs);
    }

    /* term operations */

    public void addToTerm(CollectionValue collection) {
<<<<<<< HEAD
        Term result = new Term("'range");
=======
        Term result = new Term(FUNCTIONAL_CHARACTER);
>>>>>>> 0d755764
        result.addMember(mStart.toTerm());
        if (mSecond != null) {
            result.addMember(mSecond.toTerm());
        } else {
            result.addMember(new SetlString("nil"));
        }
        result.addMember(mStop.toTerm());
        collection.addMember(result);
<<<<<<< HEAD
=======
    }

    /*package*/ static Range termToRange(Term term) throws TermConversionException {
        if (term.size() != 3) {
            throw new TermConversionException("malformed " + FUNCTIONAL_CHARACTER);
        } else {
            try {
                Expr start  = TermConverter.valueToExpr(term.getMember(new SetlInt(1)));

                Expr second = null;
                if (! term.getMember(new SetlInt(2)).equals(new SetlString("nil"))) {
                    second  = TermConverter.valueToExpr(term.getMember(new SetlInt(2)));
                }

                Expr stop   = TermConverter.valueToExpr(term.getMember(new SetlInt(3)));
                return new Range(start, second, stop);
            } catch (SetlException se) {
                throw new TermConversionException("malformed " + FUNCTIONAL_CHARACTER);
            }
        }
>>>>>>> 0d755764
    }
}
<|MERGE_RESOLUTION|>--- conflicted
+++ resolved
@@ -59,11 +59,7 @@
     /* term operations */
 
     public void addToTerm(CollectionValue collection) {
-<<<<<<< HEAD
-        Term result = new Term("'range");
-=======
         Term result = new Term(FUNCTIONAL_CHARACTER);
->>>>>>> 0d755764
         result.addMember(mStart.toTerm());
         if (mSecond != null) {
             result.addMember(mSecond.toTerm());
@@ -72,8 +68,6 @@
         }
         result.addMember(mStop.toTerm());
         collection.addMember(result);
-<<<<<<< HEAD
-=======
     }
 
     /*package*/ static Range termToRange(Term term) throws TermConversionException {
@@ -94,6 +88,5 @@
                 throw new TermConversionException("malformed " + FUNCTIONAL_CHARACTER);
             }
         }
->>>>>>> 0d755764
     }
 }
