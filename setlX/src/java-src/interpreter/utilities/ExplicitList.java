--- conflicted
+++ resolved
@@ -79,8 +79,6 @@
         for (Expr member: mList) {
             collection.addMember(member.toTerm());
         }
-<<<<<<< HEAD
-=======
     }
 
     /*package*/ static ExplicitList collectionValueToExplicitList(CollectionValue value) throws TermConversionException {
@@ -89,6 +87,5 @@
             exprList.add(TermConverter.valueToExpr(v));
         }
         return new ExplicitList(exprList);
->>>>>>> 0d755764
     }
 }
