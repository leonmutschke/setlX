package interpreter.utilities;

import interpreter.exceptions.SetlException;
import interpreter.exceptions.TermConversionException;
import interpreter.exceptions.UndefinedOperationException;
import interpreter.types.CollectionValue;
import interpreter.types.SetlList;
import interpreter.types.Value;

public abstract class Constructor {
    public abstract void        fillCollection(CollectionValue collection) throws SetlException;

    // sets the variables used to construct this list to the variables from the list given as a parameter
    public void setIds(SetlList list) throws SetlException {
        throw new UndefinedOperationException("Error in \"" + this + "\":\n"
                                        +     "Only explicit lists of variables can be used as targets for list assignments.");
    }

    /* String operations */

    public abstract String      toString(int tabs);

    /* term operations */

    public abstract void        addToTerm(CollectionValue collection);
<<<<<<< HEAD
=======

    public static   Constructor CollectionValueToConstructor(CollectionValue value) throws TermConversionException {
        if (value.size() == 1 && value.firstMember() instanceof Term) {
            Term    term    = (Term) value.firstMember();
            String  fc      = term.functionalCharacter().getUnquotedString();
            if (fc.equals(Iteration.FUNCTIONAL_CHARACTER)) {
                return Iteration.termToIteration(term);
            } else if (fc.equals(Range.FUNCTIONAL_CHARACTER)) {
                return Range.termToRange(term);
            } else {
                // assume explicit list of a single term
                return ExplicitList.collectionValueToExplicitList(value);
            }
        } else {
            // assume explicit list;
            return ExplicitList.collectionValueToExplicitList(value);
        }
    }
>>>>>>> 0d755764
}
<|MERGE_RESOLUTION|>--- conflicted
+++ resolved
@@ -5,6 +5,7 @@
 import interpreter.exceptions.UndefinedOperationException;
 import interpreter.types.CollectionValue;
 import interpreter.types.SetlList;
+import interpreter.types.Term;
 import interpreter.types.Value;
 
 public abstract class Constructor {
@@ -23,8 +24,6 @@
     /* term operations */
 
     public abstract void        addToTerm(CollectionValue collection);
-<<<<<<< HEAD
-=======
 
     public static   Constructor CollectionValueToConstructor(CollectionValue value) throws TermConversionException {
         if (value.size() == 1 && value.firstMember() instanceof Term) {
@@ -43,5 +42,4 @@
             return ExplicitList.collectionValueToExplicitList(value);
         }
     }
->>>>>>> 0d755764
 }
