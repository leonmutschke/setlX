package interpreter.expressions;

import interpreter.exceptions.IncompatibleTypeException;
import interpreter.exceptions.SetlException;
import interpreter.exceptions.TermConversionException;
import interpreter.exceptions.UndefinedOperationException;
import interpreter.types.IgnoreDummy;
import interpreter.types.SetlBoolean;
import interpreter.types.SetlList;
import interpreter.types.SetlString;
import interpreter.types.Term;
import interpreter.types.Value;
import interpreter.utilities.Environment;
import interpreter.utilities.ParseSetlX;
import interpreter.utilities.TermConverter;

import java.util.Iterator;
import java.util.LinkedList;
import java.util.List;

/*
grammar rule:
string
    :   '@'?        STRING
    ;

implemented here as:
        ====        ======
      mEvaluate  mOriginalStr
*/

public class StringConstructor extends Expr {
    // functional character used in terms (MUST be class name starting with lower case letter!)
    private final static String FUNCTIONAL_CHARACTER = "'stringConstructor";

    private boolean      mEvaluate;    // should this string be evaluated ('@' -> false)
    private String       mOriginalStr; // original String
    private List<String> mFragments;   // list of string fragments for after and between expressions
    private List<Expr>   mExprs;       // list of $-Expressions

    public StringConstructor(boolean evaluate, String originalStr) {
        mEvaluate    = evaluate;
        mOriginalStr = originalStr;
        mFragments   = new LinkedList<String>();
        mExprs       = new LinkedList<Expr>();

        // Strip out double quotes which the parser left in
        originalStr  = originalStr.substring(1, originalStr.length() - 1);
        int length   = originalStr.length();

        if (evaluate) {
            StringBuilder fragment  = new StringBuilder(); // buffer for string fragment
            StringBuilder expr      = new StringBuilder(); // buffer for inner expr string
            boolean       innerExpr = false;               // currently reading inner expr ?
            for (int i = 0; i < length; ++i) {
                char c = originalStr.charAt(i);  // current char
                char n = (i+1 < length)? originalStr.charAt(i+1) : '\0';  // next char
                if (innerExpr) {
                    if (c == '$') {
                        // end of inner expr
                        innerExpr = false;
                        // parse inner expr
                        try {
                            SetlString eStr = SetlString.createFromConstructor(expr.toString()); // parses escape characters properly
                            Expr exp = ParseSetlX.parseStringToExpr(eStr.getUnquotedString());
                            // add inner expr to mExprs
                            mExprs.add(exp);
                        } catch (SetlException se) {
                            // this is all futile, as outer parsing run, which called this constructor, will notice the error and (later) break
                            // however we provide the user with at least some feedback
                            System.err.println("Parsing-Error in string " + this + ": " + se.getMessage());
                        }
                        // clear expression
                        expr.setLength(0);
                    } else {
                        // continue expr string
                        expr.append(c);
                    }
                } else {
                    if (c == '\\' && n == '$') {
                        // escaped dollar
                        fragment.append('$');
                        i++; // jump over next char
                    } else if (c == '$') {
                        // end outer string
                        mFragments.add(fragment.toString());
                        fragment.setLength(0);
                        // start inner expression
                        innerExpr = true;
                    } else {
                        // continue outer string
                        fragment.append(c);
                    }
                }
            }
            if (innerExpr) { // inner expr not complete
                // this was all futile
                // make outer parsing run, which called this constructor, notice the error and (later) break
                ParseSetlX.addReportedError();
                // however we provide the user with at least some feedback
                System.err.println("Parsing-Error in string " + this + ": closing '$' missing.");
            }
            // outer string must always be appended, even if empty
            mFragments.add(fragment.toString());
        } else {
            mFragments.add(originalStr);
        }
    }

    private StringConstructor(boolean evaluate, String originalStr, List<String> fragments, List<Expr> exprs) {
        mEvaluate       = evaluate;
        mOriginalStr    = originalStr;
        mFragments      = fragments;
        mExprs          = exprs;
    }

    public SetlString evaluate() throws SetlException {
        Iterator<String>    fIter   = mFragments.iterator();
        Iterator<Expr>      eIter   = mExprs.iterator();
        // there always is at least one fragment, even if empty
        SetlString          result  = SetlString.createFromConstructor(fIter.next());
        while (eIter.hasNext() && fIter.hasNext()) {
            Expr    exp = eIter.next();
            Value   str = SetlString.createFromConstructor(fIter.next()); // string after expression
            // eval expression, but fail gracefully
            Value   v   = null;
            try {
                v   = exp.eval();
            } catch (SetlException se) {
                v   = new SetlString("$Error: " + se.getMessage() + "$");
            }
            // add both values, which concatenates them
            str = (SetlString) v.str().sum(str);
            // concatenate (again)
            result = (SetlString) result.sum(str);
        }
        // now expr-list should be empty in all cases
        if (eIter.hasNext()) {
            throw new UndefinedOperationException("Internal error in string construction!");
        }
        // however there might still be some fragments left
        while (fIter.hasNext()) {
            Value   str = SetlString.createFromConstructor(fIter.next());
            // concatenate (again)
            result = (SetlString) result.sum(str);
        }
        return result;
    }

    /* string operations */

    public String toString(int tabs) {
        return (mEvaluate? "" : "@") + mOriginalStr;
    }

    /* term operations */

    public Value toTerm() {
<<<<<<< HEAD
        Value   result;
        if (mFragments.size() == 1 && mExprs.size() == 0) {
            // simple string without $-expression
            result  = new SetlString(mFragments.get(0));
        } else {
            Term t  = new Term("'string");
=======
        if (mFragments.size() == 1 && mExprs.size() == 0) {
            // simple string without $-expression
            return new SetlString(mFragments.get(0));
        } else {
            Term t  = new Term(FUNCTIONAL_CHARACTER);
>>>>>>> 0d755764

            SetlList strList = new SetlList();
            for (String str: mFragments) {
                strList.addMember(new SetlString(str));
            }
            t.addMember(strList);

            SetlList expList = new SetlList();
            for (Expr expr: mExprs) {
                expList.addMember(expr.toTerm());
            }
            t.addMember(expList);
<<<<<<< HEAD

            result = t;
        }
=======

            return t;
        }
    }

    public static StringConstructor termToExpr(Term term) throws TermConversionException {
        if (term.size() != 2 || ! (term.firstMember() instanceof SetlList && term.lastMember() instanceof SetlList)) {
            throw new TermConversionException("malformed " + FUNCTIONAL_CHARACTER);
        } else {
            boolean         evaluate    = true;
            String          originalStr = "\"";
            List<String>    fragments   = new LinkedList<String>();
            List<Expr>      exprs       = new LinkedList<Expr>();

            Iterator<Value> fIter       = ((SetlList) term.firstMember()).iterator();
            Iterator<Value> eIter       = ((SetlList) term.lastMember()).iterator();

            while (fIter.hasNext()) {
                SetlString  sstring = (SetlString) fIter.next();
                String      string  = sstring.getUnquotedString();
                if (evaluate && string.contains("$")) {
                    evaluate = false;
                }
                originalStr += sstring.getEscapedString();
                fragments.add(string);

                if (eIter.hasNext()) {
                    Expr expr = TermConverter.valueToExpr(eIter.next());
                    exprs.add(expr);
                    originalStr += "$" + expr.toString().replace("$", "\\$") + "$";
                }
            }
            if (eIter.hasNext()) {
                throw new TermConversionException("malformed " + FUNCTIONAL_CHARACTER);
            }
            originalStr += "\"";
            return new StringConstructor(evaluate, originalStr, fragments, exprs);
        }
    }
>>>>>>> 0d755764

    public static StringConstructor valueToExpr(Value value) throws TermConversionException {
        if ( ! (value instanceof SetlString)) {
            throw new TermConversionException("malformed " + FUNCTIONAL_CHARACTER);
        }
        SetlString      sstring     = (SetlString) value;
        String          string      = sstring.getUnquotedString();
        boolean         evaluate    = ! string.contains("$"); // string was not evaluated when it contains a $, otherwise it would have been split
        String          originalStr = "\"" + sstring.getEscapedString() + "\"";
        List<String>    fragments   = new LinkedList<String>();
        fragments.add(string);
        List<Expr>      exprs       = new LinkedList<Expr>();
        return new StringConstructor(evaluate, originalStr, fragments, exprs);
    }
}
<|MERGE_RESOLUTION|>--- conflicted
+++ resolved
@@ -156,20 +156,11 @@
     /* term operations */
 
     public Value toTerm() {
-<<<<<<< HEAD
-        Value   result;
-        if (mFragments.size() == 1 && mExprs.size() == 0) {
-            // simple string without $-expression
-            result  = new SetlString(mFragments.get(0));
-        } else {
-            Term t  = new Term("'string");
-=======
         if (mFragments.size() == 1 && mExprs.size() == 0) {
             // simple string without $-expression
             return new SetlString(mFragments.get(0));
         } else {
             Term t  = new Term(FUNCTIONAL_CHARACTER);
->>>>>>> 0d755764
 
             SetlList strList = new SetlList();
             for (String str: mFragments) {
@@ -182,11 +173,6 @@
                 expList.addMember(expr.toTerm());
             }
             t.addMember(expList);
-<<<<<<< HEAD
-
-            result = t;
-        }
-=======
 
             return t;
         }
@@ -226,7 +212,6 @@
             return new StringConstructor(evaluate, originalStr, fragments, exprs);
         }
     }
->>>>>>> 0d755764
 
     public static StringConstructor valueToExpr(Value value) throws TermConversionException {
         if ( ! (value instanceof SetlString)) {
