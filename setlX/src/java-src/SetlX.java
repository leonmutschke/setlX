--- conflicted
+++ resolved
@@ -17,11 +17,7 @@
 
 public class SetlX {
 
-<<<<<<< HEAD
-    private final static String VERSION         = "0.3.8";
-=======
     private final static String VERSION         = "0.4.0";
->>>>>>> 0d755764
     private final static String VERSION_PREFIX  = "v";
     private final static String HEADER          = "-====================================setlX====================================-";
 
